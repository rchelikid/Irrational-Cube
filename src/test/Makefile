--- conflicted
+++ resolved
@@ -179,14 +179,6 @@
 ws2811_unittest_SRC := \
 		$(USER_DIR)/drivers/light_ws2811strip.c
 
-<<<<<<< HEAD
-transponder_unittest_SRC := \
-		$(USER_DIR)/drivers/transponder_ir_arcitimer.c \
-		$(USER_DIR)/drivers/transponder_ir_ilap.c
-
-
-=======
->>>>>>> 1388c3ee
 # Please tweak the following variable definitions as needed by your
 # project, except GTEST_HEADERS, which you can use in your own targets
 # but shouldn't modify.

/*
 * This file is part of Cleanflight.
 *
 * Cleanflight is free software: you can redistribute it and/or modify
 * it under the terms of the GNU General Public License as published by
 * the Free Software Foundation, either version 3 of the License, or
 * (at your option) any later version.
 *
 * Cleanflight is distributed in the hope that it will be useful,
 * but WITHOUT ANY WARRANTY; without even the implied warranty of
 * MERCHANTABILITY or FITNESS FOR A PARTICULAR PURPOSE.  See the
 * GNU General Public License for more details.
 *
 * You should have received a copy of the GNU General Public License
 * along with Cleanflight.  If not, see <http://www.gnu.org/licenses/>.
 */

#include <stdbool.h>
#include <stdlib.h>
#include <stdint.h>
#include <math.h>

#include "platform.h"

#include "common/maths.h"
#include "common/axis.h"
#include "common/color.h"
<<<<<<< HEAD
#include "common/utils.h"
=======
#include "common/filter.h"
>>>>>>> ce2ea796

#include "drivers/sensor.h"
#include "drivers/accgyro.h"
#include "drivers/compass.h"
#include "drivers/light_led.h"

#include "drivers/gpio.h"
#include "drivers/system.h"
#include "drivers/serial.h"
#include "drivers/timer.h"
#include "drivers/pwm_rx.h"

#include "sensors/sensors.h"
#include "sensors/boardalignment.h"
#include "sensors/sonar.h"
#include "sensors/compass.h"
#include "sensors/acceleration.h"
#include "sensors/barometer.h"
#include "sensors/gyro.h"
#include "sensors/battery.h"

#include "io/beeper.h"
#include "io/display.h"
#include "io/escservo.h"
#include "io/rc_controls.h"
#include "io/rc_curves.h"
#include "io/gimbal.h"
#include "io/gps.h"
#include "io/ledstrip.h"
#include "io/serial.h"
#include "io/serial_cli.h"
#include "io/serial_msp.h"
#include "io/statusindicator.h"

#include "rx/rx.h"
#include "rx/msp.h"

#include "telemetry/telemetry.h"
#include "blackbox/blackbox.h"

#include "flight/mixer.h"
#include "flight/pid.h"
#include "flight/imu.h"
#include "flight/altitudehold.h"
#include "flight/failsafe.h"
#include "flight/gtune.h"
#include "flight/navigation.h"

#include "config/runtime_config.h"
#include "config/config.h"
#include "config/config_profile.h"
#include "config/config_master.h"

// June 2013     V2.2-dev

enum {
    ALIGN_GYRO = 0,
    ALIGN_ACCEL = 1,
    ALIGN_MAG = 2
};

/* VBAT monitoring interval (in microseconds) - 1s*/
#define VBATINTERVAL (6 * 3500)       
/* IBat monitoring interval (in microseconds) - 6 default looptimes */
#define IBATINTERVAL (6 * 3500)       

uint32_t currentTime = 0;
uint32_t previousTime = 0;
uint16_t cycleTime = 0;         // this is the number in micro second to achieve a full loop, it can differ a little and is taken into account in the PID loop
float dT;

int16_t magHold;
int16_t headFreeModeHold;

uint8_t motorControlEnable = false;

int16_t telemTemperature1;      // gyro sensor temperature
static uint32_t disarmAt;     // Time of automatic disarm when "Don't spin the motors when armed" is enabled and auto_disarm_delay is nonzero

extern uint8_t dynP8[3], dynI8[3], dynD8[3], PIDweight[3];

static bool isRXDataNew;

typedef void (*pidControllerFuncPtr)(pidProfile_t *pidProfile, controlRateConfig_t *controlRateConfig,
        uint16_t max_angle_inclination, rollAndPitchTrims_t *angleTrim, rxConfig_t *rxConfig);            // pid controller function prototype

extern pidControllerFuncPtr pid_controller;

void applyAndSaveAccelerometerTrimsDelta(rollAndPitchTrims_t *rollAndPitchTrimsDelta)
{
    currentProfile->accelerometerTrims.values.roll += rollAndPitchTrimsDelta->values.roll;
    currentProfile->accelerometerTrims.values.pitch += rollAndPitchTrimsDelta->values.pitch;

    saveConfigAndNotify();
}

#ifdef GTUNE

void updateGtuneState(void)
{
    static bool GTuneWasUsed = false;

    if (IS_RC_MODE_ACTIVE(BOXGTUNE)) {
        if (!FLIGHT_MODE(GTUNE_MODE) && ARMING_FLAG(ARMED)) {
            ENABLE_FLIGHT_MODE(GTUNE_MODE);
            init_Gtune(&currentProfile->pidProfile);
            GTuneWasUsed = true;
        }
        if (!FLIGHT_MODE(GTUNE_MODE) && !ARMING_FLAG(ARMED) && GTuneWasUsed) {
            saveConfigAndNotify();
            GTuneWasUsed = false;
        }
    } else {
        if (FLIGHT_MODE(GTUNE_MODE) && ARMING_FLAG(ARMED)) {
    	    DISABLE_FLIGHT_MODE(GTUNE_MODE);
        }
    }
}
#endif

bool isCalibrating()
{
#ifdef BARO
    if (sensors(SENSOR_BARO) && !isBaroCalibrationComplete()) {
        return true;
    }
#endif

    // Note: compass calibration is handled completely differently, outside of the main loop, see f.CALIBRATE_MAG

    return (!isAccelerationCalibrationComplete() && sensors(SENSOR_ACC)) || (!isGyroCalibrationComplete());
}

void annexCode(void)
{
    int32_t tmp, tmp2;
    int32_t axis, prop1 = 0, prop2;

    static uint32_t vbatLastServiced = 0;
    static uint32_t ibatLastServiced = 0;
    // PITCH & ROLL only dynamic PID adjustment,  depending on throttle value
    if (rcData[THROTTLE] < currentControlRateProfile->tpa_breakpoint) {
        prop2 = 100;
    } else {
        if (rcData[THROTTLE] < 2000) {
            prop2 = 100 - (uint16_t)currentControlRateProfile->dynThrPID * (rcData[THROTTLE] - currentControlRateProfile->tpa_breakpoint) / (2000 - currentControlRateProfile->tpa_breakpoint);
        } else {
            prop2 = 100 - currentControlRateProfile->dynThrPID;
        }
    }

    for (axis = 0; axis < 3; axis++) {
        tmp = MIN(ABS(rcData[axis] - masterConfig.rxConfig.midrc), 500);
        if (axis == ROLL || axis == PITCH) {
            if (currentProfile->rcControlsConfig.deadband) {
                if (tmp > currentProfile->rcControlsConfig.deadband) {
                    tmp -= currentProfile->rcControlsConfig.deadband;
                } else {
                    tmp = 0;
                }
            }

            tmp2 = tmp / 100;
            rcCommand[axis] = lookupPitchRollRC[tmp2] + (tmp - tmp2 * 100) * (lookupPitchRollRC[tmp2 + 1] - lookupPitchRollRC[tmp2]) / 100;
            prop1 = 100 - (uint16_t)currentControlRateProfile->rates[axis] * tmp / 500;
            prop1 = (uint16_t)prop1 * prop2 / 100;
        } else if (axis == YAW) {
            if (currentProfile->rcControlsConfig.yaw_deadband) {
                if (tmp > currentProfile->rcControlsConfig.yaw_deadband) {
                    tmp -= currentProfile->rcControlsConfig.yaw_deadband;
                } else {
                    tmp = 0;
                }
            }
            tmp2 = tmp / 100;
            rcCommand[axis] = (lookupYawRC[tmp2] + (tmp - tmp2 * 100) * (lookupYawRC[tmp2 + 1] - lookupYawRC[tmp2]) / 100) * -masterConfig.yaw_control_direction;
            prop1 = 100 - (uint16_t)currentControlRateProfile->rates[axis] * ABS(tmp) / 500;
        }
        // FIXME axis indexes into pids.  use something like lookupPidIndex(rc_alias_e alias) to reduce coupling.
        dynP8[axis] = (uint16_t)currentProfile->pidProfile.P8[axis] * prop1 / 100;
        dynI8[axis] = (uint16_t)currentProfile->pidProfile.I8[axis] * prop1 / 100;
        dynD8[axis] = (uint16_t)currentProfile->pidProfile.D8[axis] * prop1 / 100;

        // non coupled PID reduction scaler used in PID controller 1 and PID controller 2. YAW TPA disabled. 100 means 100% of the pids
        if (axis == YAW) {
            PIDweight[axis] = 100;
        }
        else {
            PIDweight[axis] = prop2;
        }

        if (rcData[axis] < masterConfig.rxConfig.midrc)
            rcCommand[axis] = -rcCommand[axis];
    }

    tmp = constrain(rcData[THROTTLE], masterConfig.rxConfig.mincheck, PWM_RANGE_MAX);
    tmp = (uint32_t)(tmp - masterConfig.rxConfig.mincheck) * PWM_RANGE_MIN / (PWM_RANGE_MAX - masterConfig.rxConfig.mincheck);       // [MINCHECK;2000] -> [0;1000]
    tmp2 = tmp / 100;
    rcCommand[THROTTLE] = lookupThrottleRC[tmp2] + (tmp - tmp2 * 100) * (lookupThrottleRC[tmp2 + 1] - lookupThrottleRC[tmp2]) / 100;    // [0;1000] -> expo -> [MINTHROTTLE;MAXTHROTTLE]

    if (FLIGHT_MODE(HEADFREE_MODE)) {
        float radDiff = degreesToRadians(heading - headFreeModeHold);
        float cosDiff = cos_approx(radDiff);
        float sinDiff = sin_approx(radDiff);
        int16_t rcCommand_PITCH = rcCommand[PITCH] * cosDiff + rcCommand[ROLL] * sinDiff;
        rcCommand[ROLL] = rcCommand[ROLL] * cosDiff - rcCommand[PITCH] * sinDiff;
        rcCommand[PITCH] = rcCommand_PITCH;
    }

    if (feature(FEATURE_VBAT)) {
        if (cmp32(currentTime, vbatLastServiced) >= VBATINTERVAL) {
            vbatLastServiced = currentTime;
            updateBattery();
        }
    }

    if (feature(FEATURE_CURRENT_METER)) {
        int32_t ibatTimeSinceLastServiced = cmp32(currentTime, ibatLastServiced);

        if (ibatTimeSinceLastServiced >= IBATINTERVAL) {
            ibatLastServiced = currentTime;
            updateCurrentMeter(ibatTimeSinceLastServiced, &masterConfig.rxConfig, masterConfig.flight3DConfig.deadband3d_throttle);
        }
    }

    beeperUpdate();          //call periodic beeper handler

    if (ARMING_FLAG(ARMED)) {
        LED0_ON;
    } else {
        if (IS_RC_MODE_ACTIVE(BOXARM) == 0) {
            ENABLE_ARMING_FLAG(OK_TO_ARM);
        }

        if (!STATE(SMALL_ANGLE)) {
            DISABLE_ARMING_FLAG(OK_TO_ARM);
        }

        if (isCalibrating()) {
            warningLedFlash();
            DISABLE_ARMING_FLAG(OK_TO_ARM);
        } else {
            if (ARMING_FLAG(OK_TO_ARM)) {
                warningLedDisable();
            } else {
                warningLedFlash();
            }
        }

        warningLedUpdate();
    }

#ifdef TELEMETRY
    telemetryCheckState();
#endif

    handleSerial();

#ifdef GPS
    if (sensors(SENSOR_GPS)) {
        updateGpsIndicator(currentTime);
    }
#endif

    // Read out gyro temperature. can use it for something somewhere. maybe get MCU temperature instead? lots of fun possibilities.
    if (gyro.temperature)
        gyro.temperature(&telemTemperature1);
}

void mwDisarm(void)
{
    if (ARMING_FLAG(ARMED)) {
        DISABLE_ARMING_FLAG(ARMED);

#ifdef BLACKBOX
        if (feature(FEATURE_BLACKBOX)) {
            finishBlackbox();
        }
#endif

        beeper(BEEPER_DISARMING);      // emit disarm tone
    }
}

#define TELEMETRY_FUNCTION_MASK (FUNCTION_TELEMETRY_FRSKY | FUNCTION_TELEMETRY_HOTT | FUNCTION_TELEMETRY_MSP | FUNCTION_TELEMETRY_SMARTPORT)

void releaseSharedTelemetryPorts(void) {
    serialPort_t *sharedPort = findSharedSerialPort(TELEMETRY_FUNCTION_MASK, FUNCTION_MSP);
    while (sharedPort) {
        mspReleasePortIfAllocated(sharedPort);
        sharedPort = findNextSharedSerialPort(TELEMETRY_FUNCTION_MASK, FUNCTION_MSP);
    }
}

void mwArm(void)
{
    if (ARMING_FLAG(OK_TO_ARM)) {
        if (ARMING_FLAG(ARMED)) {
            return;
        }
        if (IS_RC_MODE_ACTIVE(BOXFAILSAFE)) {
            return;
        }
        if (!ARMING_FLAG(PREVENT_ARMING)) {
            ENABLE_ARMING_FLAG(ARMED);
            headFreeModeHold = heading;

#ifdef BLACKBOX
            if (feature(FEATURE_BLACKBOX)) {
                serialPort_t *sharedBlackboxAndMspPort = findSharedSerialPort(FUNCTION_BLACKBOX, FUNCTION_MSP);
                if (sharedBlackboxAndMspPort) {
                    mspReleasePortIfAllocated(sharedBlackboxAndMspPort);
                }
                startBlackbox();
            }
#endif
            disarmAt = millis() + masterConfig.auto_disarm_delay * 1000;   // start disarm timeout, will be extended when throttle is nonzero

            //beep to indicate arming
#ifdef GPS
            if (feature(FEATURE_GPS) && STATE(GPS_FIX) && GPS_numSat >= 5)
                beeper(BEEPER_ARMING_GPS_FIX);
            else
                beeper(BEEPER_ARMING);
#else
            beeper(BEEPER_ARMING);
#endif

            return;
        }
    }

    if (!ARMING_FLAG(ARMED)) {
        beeperConfirmationBeeps(1);
    }
}

// Automatic ACC Offset Calibration
bool AccInflightCalibrationArmed = false;
bool AccInflightCalibrationMeasurementDone = false;
bool AccInflightCalibrationSavetoEEProm = false;
bool AccInflightCalibrationActive = false;
uint16_t InflightcalibratingA = 0;

void handleInflightCalibrationStickPosition(void)
{
    if (AccInflightCalibrationMeasurementDone) {
        // trigger saving into eeprom after landing
        AccInflightCalibrationMeasurementDone = false;
        AccInflightCalibrationSavetoEEProm = true;
    } else {
        AccInflightCalibrationArmed = !AccInflightCalibrationArmed;
        if (AccInflightCalibrationArmed) {
            beeper(BEEPER_ACC_CALIBRATION);
        } else {
            beeper(BEEPER_ACC_CALIBRATION_FAIL);
        }
    }
}

void updateInflightCalibrationState(void)
{
    if (AccInflightCalibrationArmed && ARMING_FLAG(ARMED) && rcData[THROTTLE] > masterConfig.rxConfig.mincheck && !IS_RC_MODE_ACTIVE(BOXARM)) {   // Copter is airborne and you are turning it off via boxarm : start measurement
        InflightcalibratingA = 50;
        AccInflightCalibrationArmed = false;
    }
    if (IS_RC_MODE_ACTIVE(BOXCALIB)) {      // Use the Calib Option to activate : Calib = TRUE Meausrement started, Land and Calib = 0 measurement stored
        if (!AccInflightCalibrationActive && !AccInflightCalibrationMeasurementDone)
            InflightcalibratingA = 50;
        AccInflightCalibrationActive = true;
    } else if (AccInflightCalibrationMeasurementDone && !ARMING_FLAG(ARMED)) {
        AccInflightCalibrationMeasurementDone = false;
        AccInflightCalibrationSavetoEEProm = true;
    }
}

void updateMagHold(void)
{
    if (ABS(rcCommand[YAW]) < 15 && FLIGHT_MODE(MAG_MODE)) {
        int16_t dif = heading - magHold;
        if (dif <= -180)
            dif += 360;
        if (dif >= +180)
            dif -= 360;
        dif *= -masterConfig.yaw_control_direction;
        if (STATE(SMALL_ANGLE))
            rcCommand[YAW] -= dif * currentProfile->pidProfile.P8[PIDMAG] / 30;    // 18 deg
    } else
        magHold = heading;
}

typedef enum {
#ifdef MAG
    UPDATE_COMPASS_TASK,
#endif
#ifdef BARO
    UPDATE_BARO_TASK,
#endif
#ifdef SONAR
    UPDATE_SONAR_TASK,
#endif
#if defined(BARO) || defined(SONAR)
    CALCULATE_ALTITUDE_TASK,
#endif
    UPDATE_DISPLAY_TASK
} periodicTasks;

#define PERIODIC_TASK_COUNT (UPDATE_DISPLAY_TASK + 1)


void executePeriodicTasks(void)
{
    static int periodicTaskIndex = 0;

    switch (periodicTaskIndex++) {
#ifdef MAG
    case UPDATE_COMPASS_TASK:
        if (sensors(SENSOR_MAG)) {
            updateCompass(&masterConfig.magZero);
        }
        break;
#endif

#ifdef BARO
    case UPDATE_BARO_TASK:
        if (sensors(SENSOR_BARO)) {
            baroUpdate(currentTime);
        }
        break;
#endif

#if defined(BARO) || defined(SONAR)
    case CALCULATE_ALTITUDE_TASK:
        if (false
#if defined(BARO)
            || (sensors(SENSOR_BARO) && isBaroReady())
#endif
#if defined(SONAR)
            || sensors(SENSOR_SONAR)
#endif
            ) {
            calculateEstimatedAltitude(currentTime);
        }
        break;
#endif
#ifdef SONAR
    case UPDATE_SONAR_TASK:
        if (sensors(SENSOR_SONAR)) {
            sonarUpdate();
        }
        break;
#endif
#ifdef DISPLAY
    case UPDATE_DISPLAY_TASK:
        if (feature(FEATURE_DISPLAY)) {
            updateDisplay();
        }
        break;
#endif
    }

    if (periodicTaskIndex >= PERIODIC_TASK_COUNT) {
        periodicTaskIndex = 0;
    }
}

void processRx(void)
{
    static bool armedBeeperOn = false;

    calculateRxChannelsAndUpdateFailsafe(currentTime);

    // in 3D mode, we need to be able to disarm by switch at any time
    if (feature(FEATURE_3D)) {
        if (!IS_RC_MODE_ACTIVE(BOXARM))
            mwDisarm();
    }

    updateRSSI(currentTime);

    if (feature(FEATURE_FAILSAFE)) {

        if (currentTime > FAILSAFE_POWER_ON_DELAY_US && !failsafeIsMonitoring()) {
            failsafeStartMonitoring();
        }

        failsafeUpdateState();
    }

    throttleStatus_e throttleStatus = calculateThrottleStatus(&masterConfig.rxConfig, masterConfig.flight3DConfig.deadband3d_throttle);

    if (throttleStatus == THROTTLE_LOW) {
        pidResetErrorAngle();
        pidResetErrorGyro();
    }

    // When armed and motors aren't spinning, do beeps and then disarm
    // board after delay so users without buzzer won't lose fingers.
    // mixTable constrains motor commands, so checking  throttleStatus is enough
    if (ARMING_FLAG(ARMED)
        && feature(FEATURE_MOTOR_STOP)
        && !STATE(FIXED_WING)
    ) {
        if (isUsingSticksForArming()) {
            if (throttleStatus == THROTTLE_LOW) {
                if (masterConfig.auto_disarm_delay != 0
                    && (int32_t)(disarmAt - millis()) < 0
                ) {
                    // auto-disarm configured and delay is over
                    mwDisarm();
                    armedBeeperOn = false;
                } else {
                    // still armed; do warning beeps while armed
                    beeper(BEEPER_ARMED);
                    armedBeeperOn = true;
                }
            } else {
                // throttle is not low
                if (masterConfig.auto_disarm_delay != 0) {
                    // extend disarm time
                    disarmAt = millis() + masterConfig.auto_disarm_delay * 1000;
                }

                if (armedBeeperOn) {
                    beeperSilence();
                    armedBeeperOn = false;
                }
            }
        } else {
            // arming is via AUX switch; beep while throttle low
            if (throttleStatus == THROTTLE_LOW) {
                beeper(BEEPER_ARMED);
                armedBeeperOn = true;
            } else if (armedBeeperOn) {
                beeperSilence();
                armedBeeperOn = false;
            }
        }
    }

    processRcStickPositions(&masterConfig.rxConfig, throttleStatus, masterConfig.retarded_arm, masterConfig.disarm_kill_switch);

    if (feature(FEATURE_INFLIGHT_ACC_CAL)) {
        updateInflightCalibrationState();
    }

    updateActivatedModes(currentProfile->modeActivationConditions);

    if (!cliMode) {
        updateAdjustmentStates(currentProfile->adjustmentRanges);
        processRcAdjustments(currentControlRateProfile, &masterConfig.rxConfig);
    }

    bool canUseHorizonMode = true;

    if ((IS_RC_MODE_ACTIVE(BOXANGLE) || (feature(FEATURE_FAILSAFE) && failsafeIsActive())) && (sensors(SENSOR_ACC))) {
        // bumpless transfer to Level mode
    	canUseHorizonMode = false;

        if (!FLIGHT_MODE(ANGLE_MODE)) {
            pidResetErrorAngle();
            ENABLE_FLIGHT_MODE(ANGLE_MODE);
        }
    } else {
        DISABLE_FLIGHT_MODE(ANGLE_MODE); // failsafe support
    }

    if (IS_RC_MODE_ACTIVE(BOXHORIZON) && canUseHorizonMode) {

        DISABLE_FLIGHT_MODE(ANGLE_MODE);

        if (!FLIGHT_MODE(HORIZON_MODE)) {
            pidResetErrorAngle();
            ENABLE_FLIGHT_MODE(HORIZON_MODE);
        }
    } else {
        DISABLE_FLIGHT_MODE(HORIZON_MODE);
    }

    if (FLIGHT_MODE(ANGLE_MODE) || FLIGHT_MODE(HORIZON_MODE)) {
        LED1_ON;
    } else {
        LED1_OFF;
    }

#ifdef  MAG
    if (sensors(SENSOR_ACC) || sensors(SENSOR_MAG)) {
        if (IS_RC_MODE_ACTIVE(BOXMAG)) {
            if (!FLIGHT_MODE(MAG_MODE)) {
                ENABLE_FLIGHT_MODE(MAG_MODE);
                magHold = heading;
            }
        } else {
            DISABLE_FLIGHT_MODE(MAG_MODE);
        }
        if (IS_RC_MODE_ACTIVE(BOXHEADFREE)) {
            if (!FLIGHT_MODE(HEADFREE_MODE)) {
                ENABLE_FLIGHT_MODE(HEADFREE_MODE);
            }
        } else {
            DISABLE_FLIGHT_MODE(HEADFREE_MODE);
        }
        if (IS_RC_MODE_ACTIVE(BOXHEADADJ)) {
            headFreeModeHold = heading; // acquire new heading
        }
    }
#endif

#ifdef GPS
    if (sensors(SENSOR_GPS)) {
        updateGpsWaypointsAndMode();
    }
#endif

    if (IS_RC_MODE_ACTIVE(BOXPASSTHRU)) {
        ENABLE_FLIGHT_MODE(PASSTHRU_MODE);
    } else {
        DISABLE_FLIGHT_MODE(PASSTHRU_MODE);
    }

    if (masterConfig.mixerMode == MIXER_FLYING_WING || masterConfig.mixerMode == MIXER_AIRPLANE) {
        DISABLE_FLIGHT_MODE(HEADFREE_MODE);
    }

#ifdef TELEMETRY
    if (feature(FEATURE_TELEMETRY)) {
        if ((!masterConfig.telemetryConfig.telemetry_switch && ARMING_FLAG(ARMED)) ||
                (masterConfig.telemetryConfig.telemetry_switch && IS_RC_MODE_ACTIVE(BOXTELEMETRY))) {

            releaseSharedTelemetryPorts();
        } else {
            // the telemetry state must be checked immediately so that shared serial ports are released.
            telemetryCheckState();
            mspAllocateSerialPorts(&masterConfig.serialConfig);
        }
    }
#endif

}

<<<<<<< HEAD
void filterRc(void){
    static int16_t lastCommand[4] = { 0, 0, 0, 0 };
    static int16_t deltaRC[4] = { 0, 0, 0, 0 };
    static int16_t factor, rcInterpolationFactor;
    static filterStatePt1_t filteredCycleTimeState;
    uint16_t rxRefreshRate, filteredCycleTime;

    // Set RC refresh rate for sampling and channels to filter
   	initRxRefreshRate(&rxRefreshRate);

    filteredCycleTime = filterApplyPt1(cycleTime, &filteredCycleTimeState, 1);
    rcInterpolationFactor = rxRefreshRate / filteredCycleTime + 1;

    if (isRXDataNew) {
        for (int channel=0; channel < 4; channel++) {
        	deltaRC[channel] = rcCommand[channel] -  (lastCommand[channel] - deltaRC[channel] * factor / rcInterpolationFactor);
            lastCommand[channel] = rcCommand[channel];
        }

        isRXDataNew = false;
        factor = rcInterpolationFactor - 1;
    } else {
        factor--;
    }

    // Interpolate steps of rcCommand
    if (factor > 0) {
        for (int channel=0; channel < 4; channel++) {
            rcCommand[channel] = lastCommand[channel] - deltaRC[channel] * factor/rcInterpolationFactor;
         }
    } else {
        factor = 0;
=======
// Gyro Low Pass
void filterGyro(void) {
    int axis;
    static filterStatePt1_t gyroADCState[XYZ_AXIS_COUNT];

    for (axis = 0; axis < XYZ_AXIS_COUNT; axis++) {
    	if (masterConfig.looptime > 0) {
    		// Static dT calculation based on configured looptime
            if (!gyroADCState[axis].constdT) {
                gyroADCState[axis].constdT = (float)masterConfig.looptime * 0.000001f;
            }

            gyroADC[axis] = filterApplyPt1(gyroADC[axis], &gyroADCState[axis], currentProfile->pidProfile.gyro_cut_hz, gyroADCState[axis].constdT);
    	}

        else {
	        gyroADC[axis] = filterApplyPt1(gyroADC[axis], &gyroADCState[axis], currentProfile->pidProfile.gyro_cut_hz, dT);
        }
>>>>>>> ce2ea796
    }
}

void loop(void)
{
    static uint32_t loopTime;
#if defined(BARO) || defined(SONAR)
    static bool haveProcessedAnnexCodeOnce = false;
#endif

    updateRx(currentTime);

    if (shouldProcessRx(currentTime)) {
        processRx();
        isRXDataNew = true;

#ifdef BARO
        // the 'annexCode' initialses rcCommand, updateAltHoldState depends on valid rcCommand data.
        if (haveProcessedAnnexCodeOnce) {
            if (sensors(SENSOR_BARO)) {
                updateAltHoldState();
            }
        }
#endif

#ifdef SONAR
        // the 'annexCode' initialses rcCommand, updateAltHoldState depends on valid rcCommand data.
        if (haveProcessedAnnexCodeOnce) {
            if (sensors(SENSOR_SONAR)) {
                updateSonarAltHoldState();
            }
        }
#endif

    } else {
        // not processing rx this iteration
        executePeriodicTasks();

        // if GPS feature is enabled, gpsThread() will be called at some intervals to check for stuck
        // hardware, wrong baud rates, init GPS if needed, etc. Don't use SENSOR_GPS here as gpsThread() can and will
        // change this based on available hardware
#ifdef GPS
        if (feature(FEATURE_GPS)) {
            gpsThread();
        }
#endif
    }

    currentTime = micros();
    if (masterConfig.looptime == 0 || (int32_t)(currentTime - loopTime) >= 0) {
        loopTime = currentTime + masterConfig.looptime;

        imuUpdate(&currentProfile->accelerometerTrims);

        // Measure loop rate just after reading the sensors
        currentTime = micros();
        cycleTime = (int32_t)(currentTime - previousTime);
        previousTime = currentTime;

        dT = (float)cycleTime * 0.000001f;

        if (currentProfile->pidProfile.gyro_cut_hz) {
            filterGyro();
        }

        annexCode();

        if (masterConfig.rxConfig.rcSmoothing) {
            filterRc();
        }

#if defined(BARO) || defined(SONAR)
        haveProcessedAnnexCodeOnce = true;
#endif

#ifdef MAG
        if (sensors(SENSOR_MAG)) {
        	updateMagHold();
        }
#endif

#ifdef GTUNE
        updateGtuneState();
#endif

#if defined(BARO) || defined(SONAR)
        if (sensors(SENSOR_BARO) || sensors(SENSOR_SONAR)) {
            if (FLIGHT_MODE(BARO_MODE) || FLIGHT_MODE(SONAR_MODE)) {
                applyAltHold(&masterConfig.airplaneConfig);
            }
        }
#endif

        // If we're armed, at minimum throttle, and we do arming via the
        // sticks, do not process yaw input from the rx.  We do this so the
        // motors do not spin up while we are trying to arm or disarm.
        // Allow yaw control for tricopters if the user wants the servo to move even when unarmed.
        if (isUsingSticksForArming() && rcData[THROTTLE] <= masterConfig.rxConfig.mincheck
#ifndef USE_QUAD_MIXER_ONLY
                && !((masterConfig.mixerMode == MIXER_TRI || masterConfig.mixerMode == MIXER_CUSTOM_TRI) && masterConfig.mixerConfig.tri_unarmed_servo)
                && masterConfig.mixerMode != MIXER_AIRPLANE
                && masterConfig.mixerMode != MIXER_FLYING_WING
#endif
        ) {
            rcCommand[YAW] = 0;
        }


        if (currentProfile->throttle_correction_value && (FLIGHT_MODE(ANGLE_MODE) || FLIGHT_MODE(HORIZON_MODE))) {
            rcCommand[THROTTLE] += calculateThrottleAngleCorrection(currentProfile->throttle_correction_value);
        }

#ifdef GPS
        if (sensors(SENSOR_GPS)) {
            if ((FLIGHT_MODE(GPS_HOME_MODE) || FLIGHT_MODE(GPS_HOLD_MODE)) && STATE(GPS_FIX_HOME)) {
                updateGpsStateForHomeAndHoldMode();
            }
        }
#endif

        // PID - note this is function pointer set by setPIDController()
        pid_controller(
            &currentProfile->pidProfile,
            currentControlRateProfile,
            masterConfig.max_angle_inclination,
            &currentProfile->accelerometerTrims,
            &masterConfig.rxConfig
        );

        mixTable();

#ifdef USE_SERVOS
        filterServos();
        writeServos();
#endif

        if (motorControlEnable) {
            writeMotors();
        }

#ifdef BLACKBOX
        if (!cliMode && feature(FEATURE_BLACKBOX)) {
            handleBlackbox();
        }
#endif
    }

#ifdef TELEMETRY
    if (!cliMode && feature(FEATURE_TELEMETRY)) {
        telemetryProcess(&masterConfig.rxConfig, masterConfig.flight3DConfig.deadband3d_throttle);
    }
#endif

#ifdef LED_STRIP
    if (feature(FEATURE_LED_STRIP)) {
        updateLedStrip();
    }
#endif
}<|MERGE_RESOLUTION|>--- conflicted
+++ resolved
@@ -25,11 +25,8 @@
 #include "common/maths.h"
 #include "common/axis.h"
 #include "common/color.h"
-<<<<<<< HEAD
 #include "common/utils.h"
-=======
 #include "common/filter.h"
->>>>>>> ce2ea796
 
 #include "drivers/sensor.h"
 #include "drivers/accgyro.h"
@@ -144,7 +141,7 @@
         }
     } else {
         if (FLIGHT_MODE(GTUNE_MODE) && ARMING_FLAG(ARMED)) {
-    	    DISABLE_FLIGHT_MODE(GTUNE_MODE);
+            DISABLE_FLIGHT_MODE(GTUNE_MODE);
         }
     }
 }
@@ -587,7 +584,7 @@
 
     if ((IS_RC_MODE_ACTIVE(BOXANGLE) || (feature(FEATURE_FAILSAFE) && failsafeIsActive())) && (sensors(SENSOR_ACC))) {
         // bumpless transfer to Level mode
-    	canUseHorizonMode = false;
+        canUseHorizonMode = false;
 
         if (!FLIGHT_MODE(ANGLE_MODE)) {
             pidResetErrorAngle();
@@ -670,7 +667,6 @@
 
 }
 
-<<<<<<< HEAD
 void filterRc(void){
     static int16_t lastCommand[4] = { 0, 0, 0, 0 };
     static int16_t deltaRC[4] = { 0, 0, 0, 0 };
@@ -679,14 +675,14 @@
     uint16_t rxRefreshRate, filteredCycleTime;
 
     // Set RC refresh rate for sampling and channels to filter
-   	initRxRefreshRate(&rxRefreshRate);
-
-    filteredCycleTime = filterApplyPt1(cycleTime, &filteredCycleTimeState, 1);
+    initRxRefreshRate(&rxRefreshRate);
+
+    filteredCycleTime = filterApplyPt1(cycleTime, &filteredCycleTimeState, 1, dT);
     rcInterpolationFactor = rxRefreshRate / filteredCycleTime + 1;
 
     if (isRXDataNew) {
         for (int channel=0; channel < 4; channel++) {
-        	deltaRC[channel] = rcCommand[channel] -  (lastCommand[channel] - deltaRC[channel] * factor / rcInterpolationFactor);
+            deltaRC[channel] = rcCommand[channel] -  (lastCommand[channel] - deltaRC[channel] * factor / rcInterpolationFactor);
             lastCommand[channel] = rcCommand[channel];
         }
 
@@ -703,26 +699,27 @@
          }
     } else {
         factor = 0;
-=======
+    }
+}
+
 // Gyro Low Pass
 void filterGyro(void) {
     int axis;
     static filterStatePt1_t gyroADCState[XYZ_AXIS_COUNT];
 
     for (axis = 0; axis < XYZ_AXIS_COUNT; axis++) {
-    	if (masterConfig.looptime > 0) {
-    		// Static dT calculation based on configured looptime
+        if (masterConfig.looptime > 0) {
+            // Static dT calculation based on configured looptime
             if (!gyroADCState[axis].constdT) {
                 gyroADCState[axis].constdT = (float)masterConfig.looptime * 0.000001f;
             }
 
             gyroADC[axis] = filterApplyPt1(gyroADC[axis], &gyroADCState[axis], currentProfile->pidProfile.gyro_cut_hz, gyroADCState[axis].constdT);
-    	}
+        }
 
         else {
-	        gyroADC[axis] = filterApplyPt1(gyroADC[axis], &gyroADCState[axis], currentProfile->pidProfile.gyro_cut_hz, dT);
-        }
->>>>>>> ce2ea796
+            gyroADC[axis] = filterApplyPt1(gyroADC[axis], &gyroADCState[axis], currentProfile->pidProfile.gyro_cut_hz, dT);
+        }
     }
 }
 
@@ -800,7 +797,7 @@
 
 #ifdef MAG
         if (sensors(SENSOR_MAG)) {
-        	updateMagHold();
+            updateMagHold();
         }
 #endif
 

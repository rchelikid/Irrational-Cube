/*
 * This file is part of Cleanflight and Betaflight.
 *
 * Cleanflight and Betaflight are free software. You can redistribute
 * this software and/or modify this software under the terms of the
 * GNU General Public License as published by the Free Software
 * Foundation, either version 3 of the License, or (at your option)
 * any later version.
 *
 * Cleanflight and Betaflight are distributed in the hope that they
 * will be useful, but WITHOUT ANY WARRANTY; without even the implied
 * warranty of MERCHANTABILITY or FITNESS FOR A PARTICULAR PURPOSE.
 * See the GNU General Public License for more details.
 *
 * You should have received a copy of the GNU General Public License
 * along with this software.
 *
 * If not, see <http://www.gnu.org/licenses/>.
 */

/*
    *****************************************
    Instructions for adding new OSD Elements:
    *****************************************

    First add the new element to the osd_items_e enumeration in osd/osd.h. The
    element must be added to the end just before OSD_ITEM_COUNT.

    Next add the element to the osdElementDisplayOrder array defined in this file.
    If the element needs special runtime conditional processing then it should be added
    to the osdAnalyzeActiveElements() function instead.

    Create the function to "draw" the element. It should be named like "osdElementSomething()"
    where the "Something" describes the element.

    Finally add the mapping from the element ID added in the first step to the function
    created in the third step to the osdElementDrawFunction array.
*/

#include <stdbool.h>
#include <stdint.h>
#include <stdlib.h>
#include <string.h>
#include <ctype.h>
#include <math.h>

#include "platform.h"

#ifdef USE_OSD

#include "blackbox/blackbox.h"
#include "blackbox/blackbox_io.h"

#include "build/build_config.h"
#include "build/debug.h"

#include "common/axis.h"
#include "common/maths.h"
#include "common/printf.h"
#include "common/typeconversion.h"
#include "common/utils.h"

#include "config/feature.h"

#include "drivers/display.h"
#include "drivers/max7456_symbols.h"
#include "drivers/time.h"
#include "drivers/vtx_common.h"

#include "fc/config.h"
#include "fc/controlrate_profile.h"
#include "fc/core.h"
#include "fc/rc_adjustments.h"
#include "fc/rc_controls.h"
#include "fc/rc_modes.h"
#include "fc/rc.h"
#include "fc/runtime_config.h"

#include "flight/gps_rescue.h"
#include "flight/failsafe.h"
#include "flight/position.h"
#include "flight/imu.h"
#include "flight/mixer.h"
#include "flight/pid.h"
#include "flight/rpm_filter.h"

#include "io/beeper.h"
#include "io/gps.h"
#include "io/vtx.h"

#include "osd/osd.h"
#include "osd/osd_elements.h"

#include "pg/pg.h"
#include "pg/pg_ids.h"

#include "rx/rx.h"

#include "sensors/acceleration.h"
#include "sensors/adcinternal.h"
#include "sensors/barometer.h"
#include "sensors/battery.h"
#include "sensors/esc_sensor.h"
#include "sensors/sensors.h"


#define AH_SYMBOL_COUNT 9
#define AH_SIDEBAR_WIDTH_POS 7
#define AH_SIDEBAR_HEIGHT_POS 3

// Stick overlay size
#define OSD_STICK_OVERLAY_WIDTH 7
#define OSD_STICK_OVERLAY_HEIGHT 5
#define OSD_STICK_OVERLAY_SPRITE_HEIGHT 3
#define OSD_STICK_OVERLAY_VERTICAL_POSITIONS (OSD_STICK_OVERLAY_HEIGHT * OSD_STICK_OVERLAY_SPRITE_HEIGHT)

#define FULL_CIRCLE 360

#ifdef USE_OSD_STICK_OVERLAY
typedef struct radioControls_s {
    uint8_t left_vertical;
    uint8_t left_horizontal;
    uint8_t right_vertical;
    uint8_t right_horizontal;
} radioControls_t;

static const radioControls_t radioModes[4] = {
    { PITCH,    YAW,    THROTTLE,   ROLL }, // Mode 1
    { THROTTLE, YAW,    PITCH,      ROLL }, // Mode 2
    { PITCH,    ROLL,   THROTTLE,   YAW  }, // Mode 3
    { THROTTLE, ROLL,   PITCH,      YAW  }, // Mode 4
};
#endif

static const char compassBar[] = {
  SYM_HEADING_W,
  SYM_HEADING_LINE, SYM_HEADING_DIVIDED_LINE, SYM_HEADING_LINE,
  SYM_HEADING_N,
  SYM_HEADING_LINE, SYM_HEADING_DIVIDED_LINE, SYM_HEADING_LINE,
  SYM_HEADING_E,
  SYM_HEADING_LINE, SYM_HEADING_DIVIDED_LINE, SYM_HEADING_LINE,
  SYM_HEADING_S,
  SYM_HEADING_LINE, SYM_HEADING_DIVIDED_LINE, SYM_HEADING_LINE,
  SYM_HEADING_W,
  SYM_HEADING_LINE, SYM_HEADING_DIVIDED_LINE, SYM_HEADING_LINE,
  SYM_HEADING_N,
  SYM_HEADING_LINE, SYM_HEADING_DIVIDED_LINE, SYM_HEADING_LINE
};

static unsigned activeOsdElementCount = 0;
static uint8_t activeOsdElementArray[OSD_ITEM_COUNT];

// Blink control
static bool blinkState = true;
static uint32_t blinkBits[(OSD_ITEM_COUNT + 31) / 32];
#define SET_BLINK(item) (blinkBits[(item) / 32] |= (1 << ((item) % 32)))
#define CLR_BLINK(item) (blinkBits[(item) / 32] &= ~(1 << ((item) % 32)))
#define IS_BLINK(item) (blinkBits[(item) / 32] & (1 << ((item) % 32)))
#define BLINK(item) (IS_BLINK(item) && blinkState)

#if defined(USE_ESC_SENSOR) || defined(USE_RPM_FILTER)
typedef int (*getEscRpmOrFreqFnPtr)(int i);

static int getEscRpm(int i)
{
#ifdef USE_RPM_FILTER
    if (motorConfig()->dev.useDshotTelemetry) {
        return 100.0f / (motorConfig()->motorPoleCount / 2.0f) * getDshotTelemetry(i);
    }
#endif
    if (featureIsEnabled(FEATURE_ESC_SENSOR)) {
        return calcEscRpm(getEscSensorData(i)->rpm);
    } else {
        return 0;
    }
}

static int getEscRpmFreq(int i)
{
    return getEscRpm(i) / 60;
}

static void renderOsdEscRpmOrFreq(getEscRpmOrFreqFnPtr escFnPtr, osdElementParms_t *element)
{
    int x = element->elemPosX;
    int y = element->elemPosY;
    for (int i=0; i < getMotorCount(); i++) {
        char rpmStr[6];
        const int rpm = MIN((*escFnPtr)(i),99999);
        const int len = tfp_sprintf(rpmStr, "%d", rpm);
        rpmStr[len] = '\0';
        displayWrite(element->osdDisplayPort, x, y + i, rpmStr);
    }
    element->drawElement = false;
}
#endif

#if defined(USE_ADC_INTERNAL) || defined(USE_ESC_SENSOR)
int osdConvertTemperatureToSelectedUnit(int tempInDegreesCelcius)
{
    switch (osdConfig()->units) {
    case OSD_UNIT_IMPERIAL:
        return lrintf(((tempInDegreesCelcius * 9.0f) / 5) + 32);
    default:
        return tempInDegreesCelcius;
    }
}
#endif

static void osdFormatAltitudeString(char * buff, int32_t altitudeCm)
{
    const int alt = osdGetMetersToSelectedUnit(altitudeCm) / 10;

    tfp_sprintf(buff, "%c%5d %c", SYM_ALTITUDE, alt, osdGetMetersToSelectedUnitSymbol());
    buff[6] = buff[5];
    buff[5] = '.';
}

#ifdef USE_GPS
static void osdFormatCoordinate(char *buff, char sym, int32_t val)
{
    // latitude maximum integer width is 3 (-90).
    // longitude maximum integer width is 4 (-180).
    // We show 7 decimals, so we need to use 12 characters:
    // eg: s-180.1234567z   s=symbol, z=zero terminator, decimal separator  between 0 and 1

    static const int coordinateMaxLength = 13;//12 for the number (4 + dot + 7) + 1 for the symbol

    buff[0] = sym;
    const int32_t integerPart = val / GPS_DEGREES_DIVIDER;
    const int32_t decimalPart = labs(val % GPS_DEGREES_DIVIDER);
    const int written = tfp_sprintf(buff + 1, "%d.%07d", integerPart, decimalPart);
    // pad with blanks to coordinateMaxLength
    for (int pos = 1 + written; pos < coordinateMaxLength; ++pos) {
        buff[pos] = SYM_BLANK;
    }
    buff[coordinateMaxLength] = '\0';
}
#endif // USE_GPS

static void osdFormatMessage(char *buff, size_t size, const char *message)
{
    memset(buff, SYM_BLANK, size);
    if (message) {
        memcpy(buff, message, strlen(message));
    }
    // Ensure buff is zero terminated
    buff[size - 1] = '\0';
}

static void osdFormatPID(char * buff, const char * label, const pidf_t * pid)
{
    tfp_sprintf(buff, "%s %3d %3d %3d", label, pid->P, pid->I, pid->D);
}

#ifdef USE_RTC_TIME
bool osdFormatRtcDateTime(char *buffer)
{
    dateTime_t dateTime;
    if (!rtcGetDateTime(&dateTime)) {
        buffer[0] = '\0';

        return false;
    }

    dateTimeFormatLocalShort(buffer, &dateTime);

    return true;
}
#endif

void osdFormatTime(char * buff, osd_timer_precision_e precision, timeUs_t time)
{
    int seconds = time / 1000000;
    const int minutes = seconds / 60;
    seconds = seconds % 60;

    switch (precision) {
    case OSD_TIMER_PREC_SECOND:
    default:
        tfp_sprintf(buff, "%02d:%02d", minutes, seconds);
        break;
    case OSD_TIMER_PREC_HUNDREDTHS:
        {
            const int hundredths = (time / 10000) % 100;
            tfp_sprintf(buff, "%02d:%02d.%02d", minutes, seconds, hundredths);
            break;
        }
    case OSD_TIMER_PREC_TENTHS:
        {
            const int tenths = (time / 100000) % 10;
            tfp_sprintf(buff, "%02d:%02d.%01d", minutes, seconds, tenths);
            break;
        }
    }
}

static char osdGetTimerSymbol(osd_timer_source_e src)
{
    switch (src) {
    case OSD_TIMER_SRC_ON:
        return SYM_ON_M;
    case OSD_TIMER_SRC_TOTAL_ARMED:
    case OSD_TIMER_SRC_LAST_ARMED:
        return SYM_FLY_M;
    case OSD_TIMER_SRC_ON_OR_ARMED:
        return ARMING_FLAG(ARMED) ? SYM_FLY_M : SYM_ON_M;
    default:
        return ' ';
    }
}

static timeUs_t osdGetTimerValue(osd_timer_source_e src)
{
    switch (src) {
    case OSD_TIMER_SRC_ON:
        return micros();
    case OSD_TIMER_SRC_TOTAL_ARMED:
        return osdFlyTime;
    case OSD_TIMER_SRC_LAST_ARMED: {
        statistic_t *stats = osdGetStats();
        return stats->armed_time;
    }
    case OSD_TIMER_SRC_ON_OR_ARMED:
        return ARMING_FLAG(ARMED) ? osdFlyTime : micros();
    default:
        return 0;
    }
}

void osdFormatTimer(char *buff, bool showSymbol, bool usePrecision, int timerIndex)
{
    const uint16_t timer = osdConfig()->timers[timerIndex];
    const uint8_t src = OSD_TIMER_SRC(timer);

    if (showSymbol) {
        *(buff++) = osdGetTimerSymbol(src);
    }

    osdFormatTime(buff, (usePrecision ? OSD_TIMER_PRECISION(timer) : OSD_TIMER_PREC_SECOND), osdGetTimerValue(src));
}

static char osdGetBatterySymbol(int cellVoltage)
{
    if (getBatteryState() == BATTERY_CRITICAL) {
        return SYM_MAIN_BATT; // FIXME: currently the BAT- symbol, ideally replace with a battery with exclamation mark
    } else {
        // Calculate a symbol offset using cell voltage over full cell voltage range
        const int symOffset = scaleRange(cellVoltage, batteryConfig()->vbatmincellvoltage, batteryConfig()->vbatmaxcellvoltage, 0, 8);
        return SYM_BATT_EMPTY - constrain(symOffset, 0, 6);
    }
}

static uint8_t osdGetHeadingIntoDiscreteDirections(int heading, unsigned directions)
{
    heading += FULL_CIRCLE;  // Ensure positive value

    // Split input heading 0..359 into sectors 0..(directions-1), but offset
    // by half a sector so that sector 0 gets centered around heading 0.
    // We multiply heading by directions to not loose precision in divisions
    // In this way each segment will be a FULL_CIRCLE length
    int direction = (heading * directions + FULL_CIRCLE / 2) /  FULL_CIRCLE; // scale with rounding
    direction %= directions; // normalize

    return direction; // return segment number
}

static uint8_t osdGetDirectionSymbolFromHeading(int heading)
{
    heading = osdGetHeadingIntoDiscreteDirections(heading, 16);

    // Now heading has a heading with Up=0, Right=4, Down=8 and Left=12
    // Our symbols are Down=0, Right=4, Up=8 and Left=12
    // There're 16 arrow symbols. Transform it.
    heading = 16 - heading;
    heading = (heading + 8) % 16;

    return SYM_ARROW_SOUTH + heading;
}


/**
 * Converts altitude based on the current unit system.
 * @param meters Value in meters to convert
 */
int32_t osdGetMetersToSelectedUnit(int32_t meters)
{
    switch (osdConfig()->units) {
    case OSD_UNIT_IMPERIAL:
        return (meters * 328) / 100; // Convert to feet / 100
    default:
        return meters;               // Already in metre / 100
    }
}

/**
 * Gets the correct altitude symbol for the current unit system
 */
char osdGetMetersToSelectedUnitSymbol(void)
{
    switch (osdConfig()->units) {
    case OSD_UNIT_IMPERIAL:
        return SYM_FT;
    default:
        return SYM_M;
    }
}

/**
 * Converts speed based on the current unit system.
 * @param value in cm/s to convert
 */
int32_t osdGetSpeedToSelectedUnit(int32_t value)
{
    switch (osdConfig()->units) {
    case OSD_UNIT_IMPERIAL:
        return CM_S_TO_MPH(value);
    default:
        return CM_S_TO_KM_H(value);
    }
}

/**
 * Gets the correct speed symbol for the current unit system
 */
char osdGetSpeedToSelectedUnitSymbol(void)
{
    switch (osdConfig()->units) {
    case OSD_UNIT_IMPERIAL:
        return SYM_MPH;
    default:
        return SYM_KPH;
    }
}

#if defined(USE_ADC_INTERNAL) || defined(USE_ESC_SENSOR)
char osdGetTemperatureSymbolForSelectedUnit(void)
{
    switch (osdConfig()->units) {
    case OSD_UNIT_IMPERIAL:
        return SYM_F;
    default:
        return SYM_C;
    }
}
#endif

// *************************
// Element drawing functions
// *************************

#ifdef USE_OSD_ADJUSTMENTS
static void osdElementAdjustmentRange(osdElementParms_t *element)
{
    if (getAdjustmentsRangeName()) {
        tfp_sprintf(element->buff, "%s: %3d", getAdjustmentsRangeName(), getAdjustmentsRangeValue());
    }
}
#endif // USE_OSD_ADJUSTMENTS

static void osdElementAltitude(osdElementParms_t *element)
{
    bool haveBaro = false;
    bool haveGps = false;
#ifdef USE_BARO
    haveBaro = sensors(SENSOR_BARO);
#endif // USE_BARO
#ifdef USE_GPS
    haveGps = sensors(SENSOR_GPS) && STATE(GPS_FIX);
#endif // USE_GPS
    if (haveBaro || haveGps) {
        osdFormatAltitudeString(element->buff, getEstimatedAltitudeCm());
    } else {
        // We use this symbol when we don't have a valid measure
        element->buff[0] = SYM_COLON;
        // overwrite any previous altitude with blanks
        memset(element->buff + 1, SYM_BLANK, 6);
        element->buff[7] = '\0';
    }
}

#ifdef USE_ACC
static void osdElementAngleRollPitch(osdElementParms_t *element)
{
    const int angle = (element->item == OSD_PITCH_ANGLE) ? attitude.values.pitch : attitude.values.roll;
    tfp_sprintf(element->buff, "%c%c%02d.%01d", (element->item == OSD_PITCH_ANGLE) ? SYM_PITCH : SYM_ROLL , angle < 0 ? '-' : ' ', abs(angle / 10), abs(angle % 10));
}
#endif

static void osdElementAntiGravity(osdElementParms_t *element)
{
    if (pidOsdAntiGravityActive()) {
        strcpy(element->buff, "AG");
    }
}

#ifdef USE_ACC
static void osdElementArtificialHorizon(osdElementParms_t *element)
{
    // Get pitch and roll limits in tenths of degrees
    const int maxPitch = osdConfig()->ahMaxPitch * 10;
    const int maxRoll = osdConfig()->ahMaxRoll * 10;
    const int ahSign = osdConfig()->ahInvert ? -1 : 1;
    const int rollAngle = constrain(attitude.values.roll * ahSign, -maxRoll, maxRoll);
    int pitchAngle = constrain(attitude.values.pitch * ahSign, -maxPitch, maxPitch);
    // Convert pitchAngle to y compensation value
    // (maxPitch / 25) divisor matches previous settings of fixed divisor of 8 and fixed max AHI pitch angle of 20.0 degrees
    if (maxPitch > 0) {
        pitchAngle = ((pitchAngle * 25) / maxPitch);
    }
    pitchAngle -= 41; // 41 = 4 * AH_SYMBOL_COUNT + 5

    for (int x = -4; x <= 4; x++) {
        const int y = ((-rollAngle * x) / 64) - pitchAngle;
        if (y >= 0 && y <= 81) {
            displayWriteChar(element->osdDisplayPort, element->elemPosX + x, element->elemPosY + (y / AH_SYMBOL_COUNT), (SYM_AH_BAR9_0 + (y % AH_SYMBOL_COUNT)));
        }
    }

    element->drawElement = false;  // element already drawn
}
#endif // USE_ACC

static void osdElementAverageCellVoltage(osdElementParms_t *element)
{
    const int cellV = getBatteryAverageCellVoltage();
    element->buff[0] = osdGetBatterySymbol(cellV);
    tfp_sprintf(element->buff + 1, "%d.%02d%c", cellV / 100, cellV % 100, SYM_VOLT);
}

static void osdElementCompassBar(osdElementParms_t *element)
{
    memcpy(element->buff, compassBar + osdGetHeadingIntoDiscreteDirections(DECIDEGREES_TO_DEGREES(attitude.values.yaw), 16), 9);
    element->buff[9] = 0;
}

#ifdef USE_ADC_INTERNAL
static void osdElementCoreTemperature(osdElementParms_t *element)
{
    tfp_sprintf(element->buff, "C%c%3d%c", SYM_TEMPERATURE, osdConvertTemperatureToSelectedUnit(getCoreTemperatureCelsius()), osdGetTemperatureSymbolForSelectedUnit());
}
#endif // USE_ADC_INTERNAL

static void osdElementCraftName(osdElementParms_t *element)
{
    // This does not strictly support iterative updating if the craft name changes at run time. But since the craft name is not supposed to be changing this should not matter, and blanking the entire length of the craft name string on update will make it impossible to configure elements to be displayed on the right hand side of the craft name.
    //TODO: When iterative updating is implemented, change this so the craft name is only printed once whenever the OSD 'flight' screen is entered.

    if (strlen(pilotConfig()->name) == 0) {
        strcpy(element->buff, "CRAFT_NAME");
    } else {
        unsigned i;
        for (i = 0; i < MAX_NAME_LENGTH; i++) {
            if (pilotConfig()->name[i]) {
                element->buff[i] = toupper((unsigned char)pilotConfig()->name[i]);
            } else {
                break;
            }
        }
        element->buff[i] = '\0';
    }
}

#ifdef USE_ACC
static void osdElementCrashFlipArrow(osdElementParms_t *element)
{
    int rollAngle = attitude.values.roll / 10;
    const int pitchAngle = attitude.values.pitch / 10;
    if (abs(rollAngle) > 90) {
        rollAngle = (rollAngle < 0 ? -180 : 180) - rollAngle;
    }

    if ((isFlipOverAfterCrashActive() || (!ARMING_FLAG(ARMED) && !STATE(SMALL_ANGLE))) && !((imuConfig()->small_angle < 180) && STATE(SMALL_ANGLE)) && (rollAngle || pitchAngle)) {
        if (abs(pitchAngle) < 2 * abs(rollAngle) && abs(rollAngle) < 2 * abs(pitchAngle)) {
            if (pitchAngle > 0) {
                if (rollAngle > 0) {
                    element->buff[0] = SYM_ARROW_WEST + 2;
                } else {
                    element->buff[0] = SYM_ARROW_EAST - 2;
                }
            } else {
                if (rollAngle > 0) {
                    element->buff[0] = SYM_ARROW_WEST - 2;
                } else {
                    element->buff[0] = SYM_ARROW_EAST + 2;
                }
            }
        } else {
            if (abs(pitchAngle) > abs(rollAngle)) {
                if (pitchAngle > 0) {
                    element->buff[0] = SYM_ARROW_SOUTH;
                } else {
                    element->buff[0] = SYM_ARROW_NORTH;
                }
            } else {
                if (rollAngle > 0) {
                    element->buff[0] = SYM_ARROW_WEST;
                } else {
                    element->buff[0] = SYM_ARROW_EAST;
                }
            }
        }
    } else {
        element->buff[0] = ' ';
    }

    element->buff[1] = '\0';
}
#endif // USE_ACC

static void osdElementCrosshairs(osdElementParms_t *element)
{
    element->buff[0] = SYM_AH_CENTER_LINE;
    element->buff[1] = SYM_AH_CENTER;
    element->buff[2] = SYM_AH_CENTER_LINE_RIGHT;
    element->buff[3] = 0;
}

static void osdElementCurrentDraw(osdElementParms_t *element)
{
    const int32_t amperage = getAmperage();
    tfp_sprintf(element->buff, "%3d.%02d%c", abs(amperage) / 100, abs(amperage) % 100, SYM_AMP);
}

static void osdElementDebug(osdElementParms_t *element)
{
    tfp_sprintf(element->buff, "DBG %5d %5d %5d %5d", debug[0], debug[1], debug[2], debug[3]);
}

static void osdElementDisarmed(osdElementParms_t *element)
{
    if (!ARMING_FLAG(ARMED)) {
        tfp_sprintf(element->buff, "DISARMED");
    }
}

static void osdElementDisplayName(osdElementParms_t *element)
{
    // This does not strictly support iterative updating if the display name changes at run time. But since the display name is not supposed to be changing this should not matter, and blanking the entire length of the display name string on update will make it impossible to configure elements to be displayed on the right hand side of the display name.
    //TODO: When iterative updating is implemented, change this so the display name is only printed once whenever the OSD 'flight' screen is entered.

    if (strlen(pilotConfig()->displayName) == 0) {
        strcpy(element->buff, "DISPLAY_NAME");
    } else {
        unsigned i;
        for (i = 0; i < MAX_NAME_LENGTH; i++) {
            if (pilotConfig()->displayName[i]) {
                element->buff[i] = toupper((unsigned char)pilotConfig()->displayName[i]);
            } else {
                break;
            }
        }
        element->buff[i] = '\0';
    }
}

#ifdef USE_PROFILE_NAMES
static void osdElementRateProfileName(osdElementParms_t *element)
{
    if (strlen(currentControlRateProfile->profileName) == 0) {
        tfp_sprintf(element->buff, "RATE_%u", getCurrentControlRateProfileIndex() + 1);
    } else {
        unsigned i;
        for (i = 0; i < MAX_PROFILE_NAME_LENGTH; i++) {
            if (currentControlRateProfile->profileName[i]) {
                element->buff[i] = toupper((unsigned char)currentControlRateProfile->profileName[i]);
            } else {
                break;
            }
        }
        element->buff[i] = '\0';
    }
}

static void osdElementPidProfileName(osdElementParms_t *element)
{
    if (strlen(currentPidProfile->profileName) == 0) {
        tfp_sprintf(element->buff, "PID_%u", getCurrentPidProfileIndex() + 1);
    } else {
        unsigned i;
        for (i = 0; i < MAX_PROFILE_NAME_LENGTH; i++) {
            if (currentPidProfile->profileName[i]) {
                element->buff[i] = toupper((unsigned char)currentPidProfile->profileName[i]);
            } else {
                break;
            }
        }
        element->buff[i] = '\0';
    }
}
#endif

#ifdef USE_OSD_PROFILES
static void osdElementOsdProfileName(osdElementParms_t *element)
{
    uint8_t profileIndex = getCurrentOsdProfileIndex();

    if (strlen(osdConfig()->profile[profileIndex - 1]) == 0) {
        tfp_sprintf(element->buff, "OSD_%u", profileIndex);
    } else {
        unsigned i;
        for (i = 0; i < OSD_PROFILE_NAME_LENGTH; i++) {
            if (osdConfig()->profile[profileIndex - 1][i]) {
                element->buff[i] = toupper((unsigned char)osdConfig()->profile[profileIndex - 1][i]);
            } else {
                break;
            }
        }
        element->buff[i] = '\0';
    }
}
#endif

#ifdef USE_ESC_SENSOR
static void osdElementEscTemperature(osdElementParms_t *element)
{
    if (featureIsEnabled(FEATURE_ESC_SENSOR)) {
        tfp_sprintf(element->buff, "E%c%3d%c", SYM_TEMPERATURE, osdConvertTemperatureToSelectedUnit(osdEscDataCombined->temperature), osdGetTemperatureSymbolForSelectedUnit());
    }
}
#endif // USE_ESC_SENSOR

#if defined(USE_ESC_SENSOR) || defined(USE_RPM_FILTER)
static void osdElementEscRpm(osdElementParms_t *element)
{
    renderOsdEscRpmOrFreq(&getEscRpm,element);
}

static void osdElementEscRpmFreq(osdElementParms_t *element)
{
    renderOsdEscRpmOrFreq(&getEscRpmFreq,element);
}
#endif

static void osdElementFlymode(osdElementParms_t *element)
{
    // Note that flight mode display has precedence in what to display.
    //  1. FS
    //  2. GPS RESCUE
    //  3. ANGLE, HORIZON, ACRO TRAINER
    //  4. AIR
    //  5. ACRO

    if (FLIGHT_MODE(FAILSAFE_MODE)) {
        strcpy(element->buff, "!FS!");
    } else if (FLIGHT_MODE(GPS_RESCUE_MODE)) {
        strcpy(element->buff, "RESC");
    } else if (FLIGHT_MODE(HEADFREE_MODE)) {
        strcpy(element->buff, "HEAD");
    } else if (FLIGHT_MODE(ANGLE_MODE)) {
        strcpy(element->buff, "STAB");
    } else if (FLIGHT_MODE(HORIZON_MODE)) {
        strcpy(element->buff, "HOR ");
    } else if (IS_RC_MODE_ACTIVE(BOXACROTRAINER)) {
        strcpy(element->buff, "ATRN");
    } else if (airmodeIsEnabled()) {
        strcpy(element->buff, "AIR ");
    } else {
        strcpy(element->buff, "ACRO");
    }
}

#ifdef USE_ACC
static void osdElementGForce(osdElementParms_t *element)
{
    const int gForce = lrintf(osdGForce * 10);
    tfp_sprintf(element->buff, "%01d.%01dG", gForce / 10, gForce % 10);
}
#endif // USE_ACC

#ifdef USE_GPS
static void osdElementGpsFlightDistance(osdElementParms_t *element)
{
    if (STATE(GPS_FIX) && STATE(GPS_FIX_HOME)) {
        const int32_t distance = osdGetMetersToSelectedUnit(GPS_distanceFlownInCm / 100);
        tfp_sprintf(element->buff, "%d%c", distance, osdGetMetersToSelectedUnitSymbol());
    } else {
        // We use this symbol when we don't have a FIX
        element->buff[0] = SYM_COLON;
        // overwrite any previous distance with blanks
        memset(element->buff + 1, SYM_BLANK, 6);
        element->buff[7] = '\0';
    }
}

static void osdElementGpsHomeDirection(osdElementParms_t *element)
{
    if (STATE(GPS_FIX) && STATE(GPS_FIX_HOME)) {
        if (GPS_distanceToHome > 0) {
            const int h = GPS_directionToHome - DECIDEGREES_TO_DEGREES(attitude.values.yaw);
            element->buff[0] = osdGetDirectionSymbolFromHeading(h);
        } else {
            // We don't have a HOME symbol in the font, by now we use this
            element->buff[0] = SYM_THR1;
        }

    } else {
        // We use this symbol when we don't have a FIX
        element->buff[0] = SYM_COLON;
    }

    element->buff[1] = 0;
}

static void osdElementGpsHomeDistance(osdElementParms_t *element)
{
    if (STATE(GPS_FIX) && STATE(GPS_FIX_HOME)) {
        const int32_t distance = osdGetMetersToSelectedUnit(GPS_distanceToHome);
        tfp_sprintf(element->buff, "%c%d%c", SYM_HOMEFLAG, distance, osdGetMetersToSelectedUnitSymbol());
    } else {
        element->buff[0] = SYM_HOMEFLAG;
        // We use this symbol when we don't have a FIX
        element->buff[1] = SYM_COLON;
        element->buff[2] = '\0';
    }
}

static void osdElementGpsLatitude(osdElementParms_t *element)
{
    osdFormatCoordinate(element->buff, SYM_LAT, gpsSol.llh.lat);
}

static void osdElementGpsLongitude(osdElementParms_t *element)
{
    osdFormatCoordinate(element->buff, SYM_LON, gpsSol.llh.lon);
}

static void osdElementGpsSats(osdElementParms_t *element)
{
    tfp_sprintf(element->buff, "%c%c%2d", SYM_SAT_L, SYM_SAT_R, gpsSol.numSat);
}

static void osdElementGpsSpeed(osdElementParms_t *element)
{
    tfp_sprintf(element->buff, "%3d%c", osdGetSpeedToSelectedUnit(gpsSol.groundSpeed), osdGetSpeedToSelectedUnitSymbol());
}
#endif // USE_GPS

static void osdElementHorizonSidebars(osdElementParms_t *element)
{
    // Draw AH sides
    const int8_t hudwidth = AH_SIDEBAR_WIDTH_POS;
    const int8_t hudheight = AH_SIDEBAR_HEIGHT_POS;
    for (int y = -hudheight; y <= hudheight; y++) {
        displayWriteChar(element->osdDisplayPort, element->elemPosX - hudwidth, element->elemPosY + y, SYM_AH_DECORATION);
        displayWriteChar(element->osdDisplayPort, element->elemPosX + hudwidth, element->elemPosY + y, SYM_AH_DECORATION);
    }

    // AH level indicators
    displayWriteChar(element->osdDisplayPort, element->elemPosX - hudwidth + 1, element->elemPosY, SYM_AH_LEFT);
    displayWriteChar(element->osdDisplayPort, element->elemPosX + hudwidth - 1, element->elemPosY, SYM_AH_RIGHT);

    element->drawElement = false;  // element already drawn
}

#ifdef USE_RX_LINK_QUALITY_INFO
static void osdElementLinkQuality(osdElementParms_t *element)
{
    uint16_t osdLinkQuality = 0;
    if (linkQualitySource == LQ_SOURCE_RX_PROTOCOL_CRSF) { // 0-300
        osdLinkQuality = rxGetLinkQuality()  / 3.41;
        tfp_sprintf(element->buff, "%3d", osdLinkQuality);
    } else { // 0-9
        osdLinkQuality = rxGetLinkQuality() * 10 / LINK_QUALITY_MAX_VALUE;
        if (osdLinkQuality >= 10) {
            osdLinkQuality = 9;
        }
        tfp_sprintf(element->buff, "%1d", osdLinkQuality);
    }
}
#endif // USE_RX_LINK_QUALITY_INFO

#ifdef USE_BLACKBOX
static void osdElementLogStatus(osdElementParms_t *element)
{
    if (IS_RC_MODE_ACTIVE(BOXBLACKBOX)) {
        if (!isBlackboxDeviceWorking()) {
            tfp_sprintf(element->buff, "%c!", SYM_BBLOG);
        } else if (isBlackboxDeviceFull()) {
            tfp_sprintf(element->buff, "%c>", SYM_BBLOG);
        } else {
            tfp_sprintf(element->buff, "%c%d", SYM_BBLOG, blackboxGetLogNumber());
        }
    }
}
#endif // USE_BLACKBOX

static void osdElementMahDrawn(osdElementParms_t *element)
{
    tfp_sprintf(element->buff, "%4d%c", getMAhDrawn(), SYM_MAH);
}

static void osdElementMainBatteryUsage(osdElementParms_t *element)
{
    // Set length of indicator bar
    #define MAIN_BATT_USAGE_STEPS 11 // Use an odd number so the bar can be centered.

    // Calculate constrained value
    const float value = constrain(batteryConfig()->batteryCapacity - getMAhDrawn(), 0, batteryConfig()->batteryCapacity);

    // Calculate mAh used progress
    const uint8_t mAhUsedProgress = ceilf((value / (batteryConfig()->batteryCapacity / MAIN_BATT_USAGE_STEPS)));

    // Create empty battery indicator bar
    element->buff[0] = SYM_PB_START;
    for (int i = 1; i <= MAIN_BATT_USAGE_STEPS; i++) {
        element->buff[i] = i <= mAhUsedProgress ? SYM_PB_FULL : SYM_PB_EMPTY;
    }
    element->buff[MAIN_BATT_USAGE_STEPS + 1] = SYM_PB_CLOSE;
    if (mAhUsedProgress > 0 && mAhUsedProgress < MAIN_BATT_USAGE_STEPS) {
        element->buff[1 + mAhUsedProgress] = SYM_PB_END;
    }
    element->buff[MAIN_BATT_USAGE_STEPS+2] = '\0';
}

static void osdElementMainBatteryVoltage(osdElementParms_t *element)
{
    const int batteryVoltage = (getBatteryVoltage() + 5) / 10;

    element->buff[0] = osdGetBatterySymbol(getBatteryAverageCellVoltage());
    if (batteryVoltage >= 100) {
        tfp_sprintf(element->buff + 1, "%d.%d%c", batteryVoltage / 10, batteryVoltage % 10, SYM_VOLT);
    } else {
        tfp_sprintf(element->buff + 1, "%d.%d0%c", batteryVoltage / 10, batteryVoltage % 10, SYM_VOLT);
    }
}

static void osdElementMotorDiagnostics(osdElementParms_t *element)
{
    int i = 0;
    const bool motorsRunning = areMotorsRunning();
    for (; i < getMotorCount(); i++) {
        if (motorsRunning) {
            element->buff[i] =  0x88 - scaleRange(motor[i], motorOutputLow, motorOutputHigh, 0, 8);
        } else {
            element->buff[i] =  0x88;
        }
    }
    element->buff[i] = '\0';
}

static void osdElementNumericalHeading(osdElementParms_t *element)
{
    const int heading = DECIDEGREES_TO_DEGREES(attitude.values.yaw);
    tfp_sprintf(element->buff, "%c%03d", osdGetDirectionSymbolFromHeading(heading), heading);
}

#ifdef USE_VARIO
static void osdElementNumericalVario(osdElementParms_t *element)
{
    bool haveBaro = false;
    bool haveGps = false;
#ifdef USE_BARO
    haveBaro = sensors(SENSOR_BARO);
#endif // USE_BARO
#ifdef USE_GPS
    haveGps = sensors(SENSOR_GPS) && STATE(GPS_FIX);
#endif // USE_GPS
    if (haveBaro || haveGps) {
        const int verticalSpeed = osdGetMetersToSelectedUnit(getEstimatedVario());
        const char directionSymbol = verticalSpeed < 0 ? SYM_ARROW_SOUTH : SYM_ARROW_NORTH;
        tfp_sprintf(element->buff, "%c%01d.%01d", directionSymbol, abs(verticalSpeed / 100), abs((verticalSpeed % 100) / 10));
    } else {
        // We use this symbol when we don't have a valid measure
        element->buff[0] = SYM_COLON;
        // overwrite any previous vertical speed with blanks
        memset(element->buff + 1, SYM_BLANK, 6);
        element->buff[7] = '\0';
    }
}
#endif // USE_VARIO

static void osdElementPidRateProfile(osdElementParms_t *element)
{
    tfp_sprintf(element->buff, "%d-%d", getCurrentPidProfileIndex() + 1, getCurrentControlRateProfileIndex() + 1);
}

static void osdElementPidsPitch(osdElementParms_t *element)
{
    osdFormatPID(element->buff, "PIT", &currentPidProfile->pid[PID_PITCH]);
}

static void osdElementPidsRoll(osdElementParms_t *element)
{
    osdFormatPID(element->buff, "ROL", &currentPidProfile->pid[PID_ROLL]);
}

static void osdElementPidsYaw(osdElementParms_t *element)
{
    osdFormatPID(element->buff, "YAW", &currentPidProfile->pid[PID_YAW]);
}

static void osdElementPower(osdElementParms_t *element)
{
    tfp_sprintf(element->buff, "%4dW", getAmperage() * getBatteryVoltage() / 10000);
}

static void osdElementRemainingTimeEstimate(osdElementParms_t *element)
{
    const int mAhDrawn = getMAhDrawn();

    if (mAhDrawn <= 0.1 * osdConfig()->cap_alarm) {  // also handles the mAhDrawn == 0 condition
        tfp_sprintf(element->buff, "--:--");
    } else if (mAhDrawn > osdConfig()->cap_alarm) {
        tfp_sprintf(element->buff, "00:00");
    } else {
        const int remaining_time = (int)((osdConfig()->cap_alarm - mAhDrawn) * ((float)osdFlyTime) / mAhDrawn);
        osdFormatTime(element->buff, OSD_TIMER_PREC_SECOND, remaining_time);
    }
}

static void osdElementRssi(osdElementParms_t *element)
{
    uint16_t osdRssi = getRssi() * 100 / 1024; // change range
    if (osdRssi >= 100) {
        osdRssi = 99;
    }

    tfp_sprintf(element->buff, "%c%2d", SYM_RSSI, osdRssi);
}

#ifdef USE_RTC_TIME
static void osdElementRtcTime(osdElementParms_t *element)
{
    osdFormatRtcDateTime(&element->buff[0]);
}
#endif // USE_RTC_TIME

#ifdef USE_RX_RSSI_DBM
static void osdElementRssiDbm(osdElementParms_t *element)
{
    tfp_sprintf(element->buff, "%c%3d", SYM_RSSI, getRssiDbm() * -1);
}
#endif // USE_RX_RSSI_DBM

#ifdef USE_OSD_STICK_OVERLAY
static void osdElementStickOverlay(osdElementParms_t *element)
{
    const uint8_t xpos = element->elemPosX;
    const uint8_t ypos = element->elemPosY;

    // Draw the axis first
    for (unsigned x = 0; x < OSD_STICK_OVERLAY_WIDTH; x++) {
        for (unsigned  y = 0; y < OSD_STICK_OVERLAY_HEIGHT; y++) {
            // draw the axes, vertical and horizonal
            if ((x == ((OSD_STICK_OVERLAY_WIDTH - 1) / 2)) && (y == (OSD_STICK_OVERLAY_HEIGHT - 1) / 2)) {
                displayWriteChar(element->osdDisplayPort, xpos + x, ypos + y, SYM_STICK_OVERLAY_CENTER);
            } else if (x == ((OSD_STICK_OVERLAY_WIDTH - 1) / 2)) {
                displayWriteChar(element->osdDisplayPort, xpos + x, ypos + y, SYM_STICK_OVERLAY_VERTICAL);
            } else if (y == ((OSD_STICK_OVERLAY_HEIGHT - 1) / 2)) {
                displayWriteChar(element->osdDisplayPort, xpos + x, ypos + y, SYM_STICK_OVERLAY_HORIZONTAL);
            }
        }
    }

    // Now draw the cursor
    rc_alias_e vertical_channel, horizontal_channel;

    if (element->item == OSD_STICK_OVERLAY_LEFT) {
        vertical_channel = radioModes[osdConfig()->overlay_radio_mode-1].left_vertical;
        horizontal_channel = radioModes[osdConfig()->overlay_radio_mode-1].left_horizontal;
    } else {
        vertical_channel = radioModes[osdConfig()->overlay_radio_mode-1].right_vertical;
        horizontal_channel = radioModes[osdConfig()->overlay_radio_mode-1].right_horizontal;
    }

    const uint8_t cursorX = scaleRange(constrain(rcData[horizontal_channel], PWM_RANGE_MIN, PWM_RANGE_MAX - 1), PWM_RANGE_MIN, PWM_RANGE_MAX, 0, OSD_STICK_OVERLAY_WIDTH);
    const uint8_t cursorY = OSD_STICK_OVERLAY_VERTICAL_POSITIONS - 1 - scaleRange(constrain(rcData[vertical_channel], PWM_RANGE_MIN, PWM_RANGE_MAX - 1), PWM_RANGE_MIN, PWM_RANGE_MAX, 0, OSD_STICK_OVERLAY_VERTICAL_POSITIONS);
    const char cursor = SYM_STICK_OVERLAY_SPRITE_HIGH + (cursorY % OSD_STICK_OVERLAY_SPRITE_HEIGHT);

    displayWriteChar(element->osdDisplayPort, xpos + cursorX, ypos + cursorY / OSD_STICK_OVERLAY_SPRITE_HEIGHT, cursor);

    element->drawElement = false;  // element already drawn
}
#endif // USE_OSD_STICK_OVERLAY

static void osdElementThrottlePosition(osdElementParms_t *element)
{
    element->buff[0] = SYM_THR;
    element->buff[1] = SYM_THR1;
    tfp_sprintf(element->buff + 2, "%3d", calculateThrottlePercent());
}

static void osdElementTimer(osdElementParms_t *element)
{
    osdFormatTimer(element->buff, true, true, element->item - OSD_ITEM_TIMER_1);
}

#ifdef USE_VTX_COMMON
static void osdElementVtxChannel(osdElementParms_t *element)
{
    const vtxDevice_t *vtxDevice = vtxCommonDevice();
    const char vtxBandLetter = vtxCommonLookupBandLetter(vtxDevice, vtxSettingsConfig()->band);
    const char *vtxChannelName = vtxCommonLookupChannelName(vtxDevice, vtxSettingsConfig()->channel);
    uint8_t vtxPower = vtxSettingsConfig()->power;
    if (vtxDevice && vtxSettingsConfig()->lowPowerDisarm) {
        vtxCommonGetPowerIndex(vtxDevice, &vtxPower);
    }
    tfp_sprintf(element->buff, "%c:%s:%1d", vtxBandLetter, vtxChannelName, vtxPower);
}
#endif // USE_VTX_COMMON

static void osdElementWarnings(osdElementParms_t *element)
{
#define OSD_WARNINGS_MAX_SIZE 12
#define OSD_FORMAT_MESSAGE_BUFFER_SIZE (OSD_WARNINGS_MAX_SIZE + 1)

    STATIC_ASSERT(OSD_FORMAT_MESSAGE_BUFFER_SIZE <= OSD_ELEMENT_BUFFER_LENGTH, osd_warnings_size_exceeds_buffer_size);

    const batteryState_e batteryState = getBatteryState();
    const timeUs_t currentTimeUs = micros();

    static timeUs_t armingDisabledUpdateTimeUs;
    static unsigned armingDisabledDisplayIndex;

    CLR_BLINK(OSD_WARNINGS);

    // Cycle through the arming disabled reasons
    if (osdWarnGetState(OSD_WARNING_ARMING_DISABLE)) {
        if (IS_RC_MODE_ACTIVE(BOXARM) && isArmingDisabled()) {
            const armingDisableFlags_e armSwitchOnlyFlag = 1 << (ARMING_DISABLE_FLAGS_COUNT - 1);
            armingDisableFlags_e flags = getArmingDisableFlags();

            // Remove the ARMSWITCH flag unless it's the only one
            if ((flags & armSwitchOnlyFlag) && (flags != armSwitchOnlyFlag)) {
                flags -= armSwitchOnlyFlag;
            }

            // Rotate to the next arming disabled reason after a 0.5 second time delay
            // or if the current flag is no longer set
            if ((currentTimeUs - armingDisabledUpdateTimeUs > 5e5) || !(flags & (1 << armingDisabledDisplayIndex))) {
                if (armingDisabledUpdateTimeUs == 0) {
                    armingDisabledDisplayIndex = ARMING_DISABLE_FLAGS_COUNT - 1;
                }
                armingDisabledUpdateTimeUs = currentTimeUs;

                do {
                    if (++armingDisabledDisplayIndex >= ARMING_DISABLE_FLAGS_COUNT) {
                        armingDisabledDisplayIndex = 0;
                    }
                } while (!(flags & (1 << armingDisabledDisplayIndex)));
            }

            osdFormatMessage(element->buff, OSD_FORMAT_MESSAGE_BUFFER_SIZE, armingDisableFlagNames[armingDisabledDisplayIndex]);
            return;
        } else {
            armingDisabledUpdateTimeUs = 0;
        }
    }

#ifdef USE_DSHOT
    if (isTryingToArm() && !ARMING_FLAG(ARMED)) {
        int armingDelayTime = (getLastDshotBeaconCommandTimeUs() + DSHOT_BEACON_GUARD_DELAY_US - currentTimeUs) / 1e5;
        if (armingDelayTime < 0) {
            armingDelayTime = 0;
        }
        if (armingDelayTime >= (DSHOT_BEACON_GUARD_DELAY_US / 1e5 - 5)) {
            osdFormatMessage(element->buff, OSD_FORMAT_MESSAGE_BUFFER_SIZE, " BEACON ON"); // Display this message for the first 0.5 seconds
        } else {
            char armingDelayMessage[OSD_FORMAT_MESSAGE_BUFFER_SIZE];
            tfp_sprintf(armingDelayMessage, "ARM IN %d.%d", armingDelayTime / 10, armingDelayTime % 10);
            osdFormatMessage(element->buff, OSD_FORMAT_MESSAGE_BUFFER_SIZE, armingDelayMessage);
        }
        return;
    }
#endif // USE_DSHOT
    if (osdWarnGetState(OSD_WARNING_FAIL_SAFE) && failsafeIsActive()) {
        osdFormatMessage(element->buff, OSD_FORMAT_MESSAGE_BUFFER_SIZE, "FAIL SAFE");
        SET_BLINK(OSD_WARNINGS);
        return;
    }

    // Warn when in flip over after crash mode
    if (osdWarnGetState(OSD_WARNING_CRASH_FLIP) && isFlipOverAfterCrashActive()) {
        osdFormatMessage(element->buff, OSD_FORMAT_MESSAGE_BUFFER_SIZE, "CRASH FLIP");
        return;
    }

#ifdef USE_LAUNCH_CONTROL
    // Warn when in launch control mode
    if (osdWarnGetState(OSD_WARNING_LAUNCH_CONTROL) && isLaunchControlActive()) {
#ifdef USE_ACC
        if (sensors(SENSOR_ACC)) {
            char launchControlMsg[OSD_FORMAT_MESSAGE_BUFFER_SIZE];
            const int pitchAngle = constrain((attitude.raw[FD_PITCH] - accelerometerConfig()->accelerometerTrims.raw[FD_PITCH]) / 10, -90, 90);
            tfp_sprintf(launchControlMsg, "LAUNCH %d", pitchAngle);
            osdFormatMessage(element->buff, OSD_FORMAT_MESSAGE_BUFFER_SIZE, launchControlMsg);
        } else
#endif // USE_ACC
        {
            osdFormatMessage(element->buff, OSD_FORMAT_MESSAGE_BUFFER_SIZE, "LAUNCH");
        }
        return;
    }
#endif // USE_LAUNCH_CONTROL

    // RSSI
    if (osdWarnGetState(OSD_WARNING_RSSI) && (getRssiPercent() < osdConfig()->rssi_alarm)) {
        osdFormatMessage(element->buff, OSD_FORMAT_MESSAGE_BUFFER_SIZE, "RSSI LOW");
        SET_BLINK(OSD_WARNINGS);
        return;
    }
#ifdef USE_RX_RSSI_DBM
    // rssi dbm
    if (osdWarnGetState(OSD_WARNING_RSSI_DBM) && (getRssiDbm() > osdConfig()->rssi_dbm_alarm)) {
        osdFormatMessage(element->buff, OSD_FORMAT_MESSAGE_BUFFER_SIZE, "RSSI DBM");
        SET_BLINK(OSD_WARNINGS);
        return;
    }
#endif // USE_RX_RSSI_DBM

#ifdef USE_RX_LINK_QUALITY_INFO
    // Link Quality
    if (osdWarnGetState(OSD_WARNING_LINK_QUALITY) && (rxGetLinkQualityPercent() < osdConfig()->link_quality_alarm)) {
        osdFormatMessage(element->buff, OSD_FORMAT_MESSAGE_BUFFER_SIZE, "LINK QUALITY");
        SET_BLINK(OSD_WARNINGS);
        return;
    }
#endif // USE_RX_LINK_QUALITY_INFO

    if (osdWarnGetState(OSD_WARNING_BATTERY_CRITICAL) && batteryState == BATTERY_CRITICAL) {
        osdFormatMessage(element->buff, OSD_FORMAT_MESSAGE_BUFFER_SIZE, " LAND NOW");
        SET_BLINK(OSD_WARNINGS);
        return;
    }

#ifdef USE_GPS_RESCUE
    if (osdWarnGetState(OSD_WARNING_GPS_RESCUE_UNAVAILABLE) &&
       ARMING_FLAG(ARMED) &&
       gpsRescueIsConfigured() &&
       !gpsRescueIsDisabled() &&
       !gpsRescueIsAvailable()) {
        osdFormatMessage(element->buff, OSD_FORMAT_MESSAGE_BUFFER_SIZE, "RESCUE N/A");
        SET_BLINK(OSD_WARNINGS);
        return;
    }

    if (osdWarnGetState(OSD_WARNING_GPS_RESCUE_DISABLED) &&
       ARMING_FLAG(ARMED) &&
       gpsRescueIsConfigured() &&
       gpsRescueIsDisabled()) {

        statistic_t *stats = osdGetStats();
        if (cmpTimeUs(stats->armed_time, OSD_GPS_RESCUE_DISABLED_WARNING_DURATION_US) < 0) {
            osdFormatMessage(element->buff, OSD_FORMAT_MESSAGE_BUFFER_SIZE, "RESCUE OFF");
            SET_BLINK(OSD_WARNINGS);
            return;
        }
    }

#endif // USE_GPS_RESCUE

    // Show warning if in HEADFREE flight mode
    if (FLIGHT_MODE(HEADFREE_MODE)) {
        osdFormatMessage(element->buff, OSD_FORMAT_MESSAGE_BUFFER_SIZE, "HEADFREE");
        SET_BLINK(OSD_WARNINGS);
        return;
    }

#ifdef USE_ADC_INTERNAL
    const int16_t coreTemperature = getCoreTemperatureCelsius();
    if (osdWarnGetState(OSD_WARNING_CORE_TEMPERATURE) && coreTemperature >= osdConfig()->core_temp_alarm) {
        char coreTemperatureWarningMsg[OSD_FORMAT_MESSAGE_BUFFER_SIZE];
        tfp_sprintf(coreTemperatureWarningMsg, "CORE %c: %3d%c", SYM_TEMPERATURE, osdConvertTemperatureToSelectedUnit(coreTemperature), osdGetTemperatureSymbolForSelectedUnit());

        osdFormatMessage(element->buff, OSD_FORMAT_MESSAGE_BUFFER_SIZE, coreTemperatureWarningMsg);
        SET_BLINK(OSD_WARNINGS);
        return;
    }
#endif // USE_ADC_INTERNAL

#ifdef USE_ESC_SENSOR
    // Show warning if we lose motor output, the ESC is overheating or excessive current draw
    if (featureIsEnabled(FEATURE_ESC_SENSOR) && osdWarnGetState(OSD_WARNING_ESC_FAIL)) {
        char escWarningMsg[OSD_FORMAT_MESSAGE_BUFFER_SIZE];
        unsigned pos = 0;

        const char *title = "ESC";

        // center justify message
        while (pos < (OSD_WARNINGS_MAX_SIZE - (strlen(title) + getMotorCount())) / 2) {
            escWarningMsg[pos++] = ' ';
        }

        strcpy(escWarningMsg + pos, title);
        pos += strlen(title);

        unsigned i = 0;
        unsigned escWarningCount = 0;
        while (i < getMotorCount() && pos < OSD_FORMAT_MESSAGE_BUFFER_SIZE - 1) {
            escSensorData_t *escData = getEscSensorData(i);
            const char motorNumber = '1' + i;
            // if everything is OK just display motor number else R, T or C
            char warnFlag = motorNumber;
            if (ARMING_FLAG(ARMED) && osdConfig()->esc_rpm_alarm != ESC_RPM_ALARM_OFF && calcEscRpm(escData->rpm) <= osdConfig()->esc_rpm_alarm) {
                warnFlag = 'R';
            }
            if (osdConfig()->esc_temp_alarm != ESC_TEMP_ALARM_OFF && escData->temperature >= osdConfig()->esc_temp_alarm) {
                warnFlag = 'T';
            }
            if (ARMING_FLAG(ARMED) && osdConfig()->esc_current_alarm != ESC_CURRENT_ALARM_OFF && escData->current >= osdConfig()->esc_current_alarm) {
                warnFlag = 'C';
            }

            escWarningMsg[pos++] = warnFlag;

            if (warnFlag != motorNumber) {
                escWarningCount++;
            }

            i++;
        }

        escWarningMsg[pos] = '\0';

        if (escWarningCount > 0) {
            osdFormatMessage(element->buff, OSD_FORMAT_MESSAGE_BUFFER_SIZE, escWarningMsg);
            SET_BLINK(OSD_WARNINGS);
            return;
        }
    }
#endif // USE_ESC_SENSOR

    if (osdWarnGetState(OSD_WARNING_BATTERY_WARNING) && batteryState == BATTERY_WARNING) {
        osdFormatMessage(element->buff, OSD_FORMAT_MESSAGE_BUFFER_SIZE, "LOW BATTERY");
        SET_BLINK(OSD_WARNINGS);
        return;
    }

#ifdef USE_RC_SMOOTHING_FILTER
    // Show warning if rc smoothing hasn't initialized the filters
    if (osdWarnGetState(OSD_WARNING_RC_SMOOTHING) && ARMING_FLAG(ARMED) && !rcSmoothingInitializationComplete()) {
        osdFormatMessage(element->buff, OSD_FORMAT_MESSAGE_BUFFER_SIZE, "RCSMOOTHING");
        SET_BLINK(OSD_WARNINGS);
        return;
    }
#endif // USE_RC_SMOOTHING_FILTER

    // Show warning if battery is not fresh
    if (osdWarnGetState(OSD_WARNING_BATTERY_NOT_FULL) && !ARMING_FLAG(WAS_EVER_ARMED) && (getBatteryState() == BATTERY_OK)
          && getBatteryAverageCellVoltage() < batteryConfig()->vbatfullcellvoltage) {
        osdFormatMessage(element->buff, OSD_FORMAT_MESSAGE_BUFFER_SIZE, "BATT < FULL");
        return;
    }

    // Visual beeper
    if (osdWarnGetState(OSD_WARNING_VISUAL_BEEPER) && osdGetVisualBeeperState()) {
        osdFormatMessage(element->buff, OSD_FORMAT_MESSAGE_BUFFER_SIZE, "  * * * *");
        return;
    }

    osdFormatMessage(element->buff, OSD_FORMAT_MESSAGE_BUFFER_SIZE, NULL);
}

// Define the order in which the elements are drawn.
// Elements positioned later in the list will overlay the earlier
// ones if their character positions overlap
// Elements that need special runtime conditional processing should be added
// to osdAnalyzeActiveElements()

static const uint8_t osdElementDisplayOrder[] = {
    OSD_MAIN_BATT_VOLTAGE,
    OSD_RSSI_VALUE,
    OSD_CROSSHAIRS,
    OSD_HORIZON_SIDEBARS,
    OSD_ITEM_TIMER_1,
    OSD_ITEM_TIMER_2,
    OSD_REMAINING_TIME_ESTIMATE,
    OSD_FLYMODE,
    OSD_THROTTLE_POS,
    OSD_VTX_CHANNEL,
    OSD_CURRENT_DRAW,
    OSD_MAH_DRAWN,
    OSD_CRAFT_NAME,
    OSD_ALTITUDE,
    OSD_ROLL_PIDS,
    OSD_PITCH_PIDS,
    OSD_YAW_PIDS,
    OSD_POWER,
    OSD_PIDRATE_PROFILE,
    OSD_WARNINGS,
    OSD_AVG_CELL_VOLTAGE,
    OSD_DEBUG,
    OSD_PITCH_ANGLE,
    OSD_ROLL_ANGLE,
    OSD_MAIN_BATT_USAGE,
    OSD_DISARMED,
    OSD_NUMERICAL_HEADING,
#ifdef USE_VARIO
    OSD_NUMERICAL_VARIO,
#endif
    OSD_COMPASS_BAR,
    OSD_ANTI_GRAVITY,
#ifdef USE_BLACKBOX
    OSD_LOG_STATUS,
#endif
    OSD_MOTOR_DIAG,
#ifdef USE_ACC
    OSD_FLIP_ARROW,
#endif
    OSD_DISPLAY_NAME,
#ifdef USE_RTC_TIME
    OSD_RTC_DATETIME,
#endif
#ifdef USE_OSD_ADJUSTMENTS
    OSD_ADJUSTMENT_RANGE,
#endif
#ifdef USE_ADC_INTERNAL
    OSD_CORE_TEMPERATURE,
#endif
#ifdef USE_RX_LINK_QUALITY_INFO
    OSD_LINK_QUALITY,
#endif
#ifdef USE_RX_RSSI_DBM
    OSD_RSSI_DBM_VALUE,
#endif
#ifdef USE_OSD_STICK_OVERLAY
    OSD_STICK_OVERLAY_LEFT,
    OSD_STICK_OVERLAY_RIGHT,
#endif
#ifdef USE_PROFILE_NAMES
    OSD_RATE_PROFILE_NAME,
    OSD_PID_PROFILE_NAME,
#endif
#ifdef USE_OSD_PROFILES
    OSD_PROFILE_NAME,
#endif

};

// Define the mapping between the OSD element id and the function to draw it

const osdElementDrawFn osdElementDrawFunction[OSD_ITEM_COUNT] = {
    [OSD_RSSI_VALUE]              = osdElementRssi,
    [OSD_MAIN_BATT_VOLTAGE]       = osdElementMainBatteryVoltage,
    [OSD_CROSSHAIRS]              = osdElementCrosshairs,
#ifdef USE_ACC
    [OSD_ARTIFICIAL_HORIZON]      = osdElementArtificialHorizon,
#endif
    [OSD_HORIZON_SIDEBARS]        = osdElementHorizonSidebars,
    [OSD_ITEM_TIMER_1]            = osdElementTimer,
    [OSD_ITEM_TIMER_2]            = osdElementTimer,
    [OSD_FLYMODE]                 = osdElementFlymode,
    [OSD_CRAFT_NAME]              = osdElementCraftName,
    [OSD_THROTTLE_POS]            = osdElementThrottlePosition,
#ifdef USE_VTX_COMMON
    [OSD_VTX_CHANNEL]             = osdElementVtxChannel,
#endif
    [OSD_CURRENT_DRAW]            = osdElementCurrentDraw,
    [OSD_MAH_DRAWN]               = osdElementMahDrawn,
#ifdef USE_GPS
    [OSD_GPS_SPEED]               = osdElementGpsSpeed,
    [OSD_GPS_SATS]                = osdElementGpsSats,
#endif
    [OSD_ALTITUDE]                = osdElementAltitude,
    [OSD_ROLL_PIDS]               = osdElementPidsRoll,
    [OSD_PITCH_PIDS]              = osdElementPidsPitch,
    [OSD_YAW_PIDS]                = osdElementPidsYaw,
    [OSD_POWER]                   = osdElementPower,
    [OSD_PIDRATE_PROFILE]         = osdElementPidRateProfile,
    [OSD_WARNINGS]                = osdElementWarnings,
    [OSD_AVG_CELL_VOLTAGE]        = osdElementAverageCellVoltage,
#ifdef USE_GPS
    [OSD_GPS_LON]                 = osdElementGpsLongitude,
    [OSD_GPS_LAT]                 = osdElementGpsLatitude,
#endif
    [OSD_DEBUG]                   = osdElementDebug,
#ifdef USE_ACC
    [OSD_PITCH_ANGLE]             = osdElementAngleRollPitch,
    [OSD_ROLL_ANGLE]              = osdElementAngleRollPitch,
#endif
    [OSD_MAIN_BATT_USAGE]         = osdElementMainBatteryUsage,
    [OSD_DISARMED]                = osdElementDisarmed,
#ifdef USE_GPS
    [OSD_HOME_DIR]                = osdElementGpsHomeDirection,
    [OSD_HOME_DIST]               = osdElementGpsHomeDistance,
#endif
    [OSD_NUMERICAL_HEADING]       = osdElementNumericalHeading,
#ifdef USE_VARIO
    [OSD_NUMERICAL_VARIO]         = osdElementNumericalVario,
#endif
    [OSD_COMPASS_BAR]             = osdElementCompassBar,
#ifdef USE_ESC_SENSOR
    [OSD_ESC_TMP]                 = osdElementEscTemperature,
#endif
#if defined(USE_RPM_FILTER) || defined(USE_ESC_SENSOR)
    [OSD_ESC_RPM]                 = osdElementEscRpm,
#endif
    [OSD_REMAINING_TIME_ESTIMATE] = osdElementRemainingTimeEstimate,
#ifdef USE_RTC_TIME
    [OSD_RTC_DATETIME]            = osdElementRtcTime,
#endif
#ifdef USE_OSD_ADJUSTMENTS
    [OSD_ADJUSTMENT_RANGE]        = osdElementAdjustmentRange,
#endif
#ifdef USE_ADC_INTERNAL
    [OSD_CORE_TEMPERATURE]        = osdElementCoreTemperature,
#endif
    [OSD_ANTI_GRAVITY]            = osdElementAntiGravity,
#ifdef USE_ACC
    [OSD_G_FORCE]                 = osdElementGForce,
#endif
    [OSD_MOTOR_DIAG]              = osdElementMotorDiagnostics,
#ifdef USE_BLACKBOX
    [OSD_LOG_STATUS]              = osdElementLogStatus,
#endif
#ifdef USE_ACC
    [OSD_FLIP_ARROW]              = osdElementCrashFlipArrow,
#endif
#ifdef USE_RX_LINK_QUALITY_INFO
    [OSD_LINK_QUALITY]            = osdElementLinkQuality,
#endif
#ifdef USE_GPS
    [OSD_FLIGHT_DIST]             = osdElementGpsFlightDistance,
#endif
#ifdef USE_OSD_STICK_OVERLAY
    [OSD_STICK_OVERLAY_LEFT]      = osdElementStickOverlay,
    [OSD_STICK_OVERLAY_RIGHT]     = osdElementStickOverlay,
#endif
    [OSD_DISPLAY_NAME]            = osdElementDisplayName,
#if defined(USE_RPM_FILTER) || defined(USE_ESC_SENSOR)
    [OSD_ESC_RPM_FREQ]            = osdElementEscRpmFreq,
#endif
#ifdef USE_PROFILE_NAMES
    [OSD_RATE_PROFILE_NAME]       = osdElementRateProfileName,
    [OSD_PID_PROFILE_NAME]        = osdElementPidProfileName,
#endif
<<<<<<< HEAD
#ifdef USE_OSD_PROFILES
    [OSD_PROFILE_NAME]            = osdElementOsdProfileName,
#endif
=======
#ifdef USE_RX_RSSI_DBM
    [OSD_RSSI_DBM_VALUE]          = osdElementRssiDbm,
#endif

>>>>>>> e7e65ae0
};

static void osdAddActiveElement(osd_items_e element)
{
    if (VISIBLE(osdConfig()->item_pos[element])) {
        activeOsdElementArray[activeOsdElementCount++] = element;
    }
}

// Examine the elements and build a list of only the active (enabled)
// ones to speed up rendering.

void osdAnalyzeActiveElements(void)
{
    activeOsdElementCount = 0;

#ifdef USE_ACC
    if (sensors(SENSOR_ACC)) {
        osdAddActiveElement(OSD_ARTIFICIAL_HORIZON);
        osdAddActiveElement(OSD_G_FORCE);
    }
#endif

    for (unsigned i = 0; i < sizeof(osdElementDisplayOrder); i++) {
        osdAddActiveElement(osdElementDisplayOrder[i]);
    }

#ifdef USE_GPS
    if (sensors(SENSOR_GPS)) {
        osdAddActiveElement(OSD_GPS_SATS);
        osdAddActiveElement(OSD_GPS_SPEED);
        osdAddActiveElement(OSD_GPS_LAT);
        osdAddActiveElement(OSD_GPS_LON);
        osdAddActiveElement(OSD_HOME_DIST);
        osdAddActiveElement(OSD_HOME_DIR);
        osdAddActiveElement(OSD_FLIGHT_DIST);
    }
#endif // GPS
#ifdef USE_ESC_SENSOR
    if (featureIsEnabled(FEATURE_ESC_SENSOR)) {
        osdAddActiveElement(OSD_ESC_TMP);
    }
#endif

#if defined(USE_RPM_FILTER) || defined(USE_ESC_SENSOR)
    if ((featureIsEnabled(FEATURE_ESC_SENSOR)) || (motorConfig()->dev.useDshotTelemetry)) {
        osdAddActiveElement(OSD_ESC_RPM);
        osdAddActiveElement(OSD_ESC_RPM_FREQ);
    }
#endif
}

static bool osdDrawSingleElement(displayPort_t *osdDisplayPort, uint8_t item)
{
    if (BLINK(item)) {
        return false;
    }

    uint8_t elemPosX = OSD_X(osdConfig()->item_pos[item]);
    uint8_t elemPosY = OSD_Y(osdConfig()->item_pos[item]);
    char buff[OSD_ELEMENT_BUFFER_LENGTH] = "";

    osdElementParms_t element;
    element.item = item;
    element.elemPosX = elemPosX;
    element.elemPosY = elemPosY;
    element.buff = (char *)&buff;
    element.osdDisplayPort = osdDisplayPort;
    element.drawElement = true;

    // Call the element drawing function
    osdElementDrawFunction[item](&element);
    if (element.drawElement) {
        displayWrite(osdDisplayPort, elemPosX, elemPosY, buff);
    }

    return true;
}

void osdDrawActiveElements(displayPort_t *osdDisplayPort, timeUs_t currentTimeUs)
{
#ifdef USE_GPS
    static bool lastGpsSensorState;
    // Handle the case that the GPS_SENSOR may be delayed in activation
    // or deactivate if communication is lost with the module.
    const bool currentGpsSensorState = sensors(SENSOR_GPS);
    if (lastGpsSensorState != currentGpsSensorState) {
        lastGpsSensorState = currentGpsSensorState;
        osdAnalyzeActiveElements();
    }
#endif // USE_GPS

    blinkState = (currentTimeUs / 200000) % 2;

    for (unsigned i = 0; i < activeOsdElementCount; i++) {
        osdDrawSingleElement(osdDisplayPort, activeOsdElementArray[i]);
    }
}

void osdResetAlarms(void)
{
    memset(blinkBits, 0, sizeof(blinkBits));
}

void osdUpdateAlarms(void)
{
    // This is overdone?

    int32_t alt = osdGetMetersToSelectedUnit(getEstimatedAltitudeCm()) / 100;

    if (getRssiPercent() < osdConfig()->rssi_alarm) {
        SET_BLINK(OSD_RSSI_VALUE);
    } else {
        CLR_BLINK(OSD_RSSI_VALUE);
    }

#ifdef USE_RX_LINK_QUALITY_INFO
    if (rxGetLinkQualityPercent() < osdConfig()->link_quality_alarm) {
        SET_BLINK(OSD_LINK_QUALITY);
    } else {
        CLR_BLINK(OSD_LINK_QUALITY);
    }
#endif // USE_RX_LINK_QUALITY_INFO

    if (getBatteryState() == BATTERY_OK) {
        CLR_BLINK(OSD_MAIN_BATT_VOLTAGE);
        CLR_BLINK(OSD_AVG_CELL_VOLTAGE);
    } else {
        SET_BLINK(OSD_MAIN_BATT_VOLTAGE);
        SET_BLINK(OSD_AVG_CELL_VOLTAGE);
    }

#ifdef USE_GPS
    if ((STATE(GPS_FIX) == 0) || (gpsSol.numSat < 5)
#ifdef USE_GPS_RESCUE
            || ((gpsSol.numSat < gpsRescueConfig()->minSats) && gpsRescueIsConfigured())
#endif
            ) {
        SET_BLINK(OSD_GPS_SATS);
    } else {
        CLR_BLINK(OSD_GPS_SATS);
    }
#endif //USE_GPS

    for (int i = 0; i < OSD_TIMER_COUNT; i++) {
        const uint16_t timer = osdConfig()->timers[i];
        const timeUs_t time = osdGetTimerValue(OSD_TIMER_SRC(timer));
        const timeUs_t alarmTime = OSD_TIMER_ALARM(timer) * 60000000; // convert from minutes to us
        if (alarmTime != 0 && time >= alarmTime) {
            SET_BLINK(OSD_ITEM_TIMER_1 + i);
        } else {
            CLR_BLINK(OSD_ITEM_TIMER_1 + i);
        }
    }

    if (getMAhDrawn() >= osdConfig()->cap_alarm) {
        SET_BLINK(OSD_MAH_DRAWN);
        SET_BLINK(OSD_MAIN_BATT_USAGE);
        SET_BLINK(OSD_REMAINING_TIME_ESTIMATE);
    } else {
        CLR_BLINK(OSD_MAH_DRAWN);
        CLR_BLINK(OSD_MAIN_BATT_USAGE);
        CLR_BLINK(OSD_REMAINING_TIME_ESTIMATE);
    }

    if ((alt >= osdConfig()->alt_alarm) && ARMING_FLAG(ARMED)) {
        SET_BLINK(OSD_ALTITUDE);
    } else {
        CLR_BLINK(OSD_ALTITUDE);
    }

#ifdef USE_ESC_SENSOR
    if (featureIsEnabled(FEATURE_ESC_SENSOR)) {
        // This works because the combined ESC data contains the maximum temperature seen amongst all ESCs
        if (osdConfig()->esc_temp_alarm != ESC_TEMP_ALARM_OFF && osdEscDataCombined->temperature >= osdConfig()->esc_temp_alarm) {
            SET_BLINK(OSD_ESC_TMP);
        } else {
            CLR_BLINK(OSD_ESC_TMP);
        }
    }
#endif
}

#endif // USE_OSD<|MERGE_RESOLUTION|>--- conflicted
+++ resolved
@@ -1525,16 +1525,12 @@
     [OSD_RATE_PROFILE_NAME]       = osdElementRateProfileName,
     [OSD_PID_PROFILE_NAME]        = osdElementPidProfileName,
 #endif
-<<<<<<< HEAD
 #ifdef USE_OSD_PROFILES
     [OSD_PROFILE_NAME]            = osdElementOsdProfileName,
 #endif
-=======
 #ifdef USE_RX_RSSI_DBM
     [OSD_RSSI_DBM_VALUE]          = osdElementRssiDbm,
 #endif
-
->>>>>>> e7e65ae0
 };
 
 static void osdAddActiveElement(osd_items_e element)

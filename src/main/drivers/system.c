--- conflicted
+++ resolved
@@ -99,14 +99,10 @@
     do {
         ms = sysTickUptime;
         cycle_cnt = SysTick->VAL;
-<<<<<<< HEAD
-=======
-
         /*
          * If the SysTick timer expired during the previous instruction, we need to give it a little time for that
          * interrupt to be delivered before we can recheck sysTickUptime:
          */
->>>>>>> 9208b870
         asm volatile("\tnop\n");
     } while (ms != sysTickUptime);
     return (ms * 1000) + (usTicks * 1000 - cycle_cnt) / usTicks;

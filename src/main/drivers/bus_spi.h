/*
 * This file is part of Cleanflight.
 *
 * Cleanflight is free software: you can redistribute it and/or modify
 * it under the terms of the GNU General Public License as published by
 * the Free Software Foundation, either version 3 of the License, or
 * (at your option) any later version.
 *
 * Cleanflight is distributed in the hope that it will be useful,
 * but WITHOUT ANY WARRANTY; without even the implied warranty of
 * MERCHANTABILITY or FITNESS FOR A PARTICULAR PURPOSE.  See the
 * GNU General Public License for more details.
 *
 * You should have received a copy of the GNU General Public License
 * along with Cleanflight.  If not, see <http://www.gnu.org/licenses/>.
 */

#pragma once

#include "drivers/io_types.h"
#include "rcc_types.h"

#if defined(STM32F4) || defined(STM32F3)
#define SPI_IO_AF_CFG      IO_CONFIG(GPIO_Mode_AF,  GPIO_Speed_50MHz, GPIO_OType_PP, GPIO_PuPd_NOPULL)
#define SPI_IO_AF_SCK_CFG  IO_CONFIG(GPIO_Mode_AF,  GPIO_Speed_50MHz, GPIO_OType_PP, GPIO_PuPd_DOWN)
#define SPI_IO_AF_MISO_CFG IO_CONFIG(GPIO_Mode_AF,  GPIO_Speed_50MHz, GPIO_OType_PP, GPIO_PuPd_UP)
#define SPI_IO_CS_CFG      IO_CONFIG(GPIO_Mode_OUT, GPIO_Speed_50MHz, GPIO_OType_PP, GPIO_PuPd_NOPULL)
#elif defined(STM32F7)
#define SPI_IO_AF_CFG           IO_CONFIG(GPIO_MODE_AF_PP, GPIO_SPEED_FREQ_VERY_HIGH, GPIO_NOPULL)
#define SPI_IO_AF_SCK_CFG_HIGH  IO_CONFIG(GPIO_MODE_AF_PP, GPIO_SPEED_FREQ_VERY_HIGH, GPIO_PULLUP)
#define SPI_IO_AF_SCK_CFG_LOW   IO_CONFIG(GPIO_MODE_AF_PP, GPIO_SPEED_FREQ_VERY_HIGH, GPIO_PULLDOWN)
#define SPI_IO_AF_MISO_CFG      IO_CONFIG(GPIO_MODE_AF_PP, GPIO_SPEED_FREQ_VERY_HIGH, GPIO_PULLUP)
#define SPI_IO_CS_CFG           IO_CONFIG(GPIO_MODE_OUTPUT_PP, GPIO_SPEED_FREQ_VERY_HIGH, GPIO_NOPULL)
#elif defined(STM32F1)
#define SPI_IO_AF_SCK_CFG     IO_CONFIG(GPIO_Mode_AF_PP,       GPIO_Speed_50MHz)
#define SPI_IO_AF_MOSI_CFG    IO_CONFIG(GPIO_Mode_AF_PP,       GPIO_Speed_50MHz)
#define SPI_IO_AF_MISO_CFG    IO_CONFIG(GPIO_Mode_IN_FLOATING, GPIO_Speed_50MHz)
#define SPI_IO_CS_CFG         IO_CONFIG(GPIO_Mode_Out_PP,      GPIO_Speed_50MHz)
#endif

/*
  Flash M25p16 tolerates 20mhz, SPI_CLOCK_FAST should sit around 20 or less.
*/
typedef enum {
    SPI_CLOCK_INITIALIZATON = 256,
#if defined(STM32F4)
    SPI_CLOCK_SLOW          = 128, //00.65625 MHz
    SPI_CLOCK_STANDARD      = 8,   //10.50000 MHz
    SPI_CLOCK_FAST          = 4,   //21.00000 MHz
    SPI_CLOCK_ULTRAFAST     = 2    //42.00000 MHz
#elif defined(STM32F7)
    SPI_CLOCK_SLOW          = 256, //00.42188 MHz
    SPI_CLOCK_STANDARD      = 16,  //06.57500 MHz
    SPI_CLOCK_FAST          = 4,   //27.00000 MHz
    SPI_CLOCK_ULTRAFAST     = 2    //54.00000 MHz
#else
    SPI_CLOCK_SLOW          = 128, //00.56250 MHz
    SPI_CLOCK_STANDARD      = 4,   //09.00000 MHz
    SPI_CLOCK_FAST          = 2,   //18.00000 MHz
    SPI_CLOCK_ULTRAFAST     = 2    //18.00000 MHz
#endif
} SPIClockDivider_e;

typedef enum SPIDevice {
    SPIINVALID = -1,
    SPIDEV_1   = 0,
    SPIDEV_2,
    SPIDEV_3,
    SPIDEV_4
} SPIDevice;

<<<<<<< HEAD
#if defined(STM32F1)
#define SPIDEV_COUNT 2
#elif defined(STM32F3) || defined(STM32F4)
#define SPIDEV_COUNT 3
#elif defined(STM32F7)
#define SPIDEV_COUNT 4
#else
#define SPIDEV_COUNT 4
=======
typedef struct SPIDevice_s {
    SPI_TypeDef *dev;
    ioTag_t sck;
    ioTag_t mosi;
    ioTag_t miso;
    rccPeriphTag_t rcc;
    uint8_t af;
    volatile uint16_t errorCount;
    bool leadingEdge;
#if defined(STM32F7)
    SPI_HandleTypeDef hspi;
    DMA_HandleTypeDef hdma;
    uint8_t dmaIrqHandler;
>>>>>>> cca6d1ad
#endif

void spiPreInitCs(ioTag_t iotag);
bool spiInit(SPIDevice device);
void spiSetDivisor(SPI_TypeDef *instance, uint16_t divisor);
uint8_t spiTransferByte(SPI_TypeDef *instance, uint8_t in);
bool spiIsBusBusy(SPI_TypeDef *instance);

bool spiTransfer(SPI_TypeDef *instance, uint8_t *out, const uint8_t *in, int len);

uint16_t spiGetErrorCounter(SPI_TypeDef *instance);
void spiResetErrorCounter(SPI_TypeDef *instance);
SPIDevice spiDeviceByInstance(SPI_TypeDef *instance);

#if defined(USE_HAL_DRIVER)
SPI_HandleTypeDef* spiHandleByInstance(SPI_TypeDef *instance);
DMA_HandleTypeDef* spiSetDMATransmit(DMA_Stream_TypeDef *Stream, uint32_t Channel, SPI_TypeDef *Instance, uint8_t *pData, uint16_t Size);
#endif

typedef struct spiPinConfig_s {
    ioTag_t ioTagSck[SPIDEV_COUNT];
    ioTag_t ioTagMiso[SPIDEV_COUNT];
    ioTag_t ioTagMosi[SPIDEV_COUNT];
} spiPinConfig_t;

void spiPinConfigure(void);<|MERGE_RESOLUTION|>--- conflicted
+++ resolved
@@ -69,7 +69,6 @@
     SPIDEV_4
 } SPIDevice;
 
-<<<<<<< HEAD
 #if defined(STM32F1)
 #define SPIDEV_COUNT 2
 #elif defined(STM32F3) || defined(STM32F4)
@@ -78,21 +77,7 @@
 #define SPIDEV_COUNT 4
 #else
 #define SPIDEV_COUNT 4
-=======
-typedef struct SPIDevice_s {
-    SPI_TypeDef *dev;
-    ioTag_t sck;
-    ioTag_t mosi;
-    ioTag_t miso;
-    rccPeriphTag_t rcc;
-    uint8_t af;
-    volatile uint16_t errorCount;
-    bool leadingEdge;
-#if defined(STM32F7)
-    SPI_HandleTypeDef hspi;
-    DMA_HandleTypeDef hdma;
-    uint8_t dmaIrqHandler;
->>>>>>> cca6d1ad
+
 #endif
 
 void spiPreInitCs(ioTag_t iotag);

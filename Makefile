###############################################################################
# "THE BEER-WARE LICENSE" (Revision 42):
# <msmith@FreeBSD.ORG> wrote this file. As long as you retain this notice you
# can do whatever you want with this stuff. If we meet some day, and you think
# this stuff is worth it, you can buy me a beer in return
###############################################################################
#
# Makefile for building the betaflight firmware.
#
# Invoke this with 'make help' to see the list of supported targets.
#
###############################################################################


# Things that the user might override on the commandline
#

# The target to build, see VALID_TARGETS below
TARGET    ?= NAZE

# Compile-time options
OPTIONS   ?=

# compile for OpenPilot BootLoader support
OPBL      ?= no

# Debugger optons, must be empty or GDB
DEBUG     ?=

# Insert the debugging hardfault debugger
# releases should not be built with this flag as it does not disable pwm output
DEBUG_HARDFAULTS ?=

# Serial port/Device for flashing
SERIAL_DEVICE   ?= $(firstword $(wildcard /dev/ttyUSB*) no-port-found)

# Flash size (KB).  Some low-end chips actually have more flash than advertised, use this to override.
FLASH_SIZE ?=

## V                 : Set verbosity level based on the V= parameter
##                     V=0 Low
##                     V=1 High
export AT := @

ifndef V
export V0    :=
export V1    := $(AT)
export STDOUT   :=
else ifeq ($(V), 0)
export V0    := $(AT)
export V1    := $(AT)
export STDOUT:= "> /dev/null"
export MAKE  := $(MAKE) --no-print-directory
else ifeq ($(V), 1)
export V0    :=
export V1    :=
export STDOUT   :=
endif

###############################################################################
# Things that need to be maintained as the source changes
#

FORKNAME      = betaflight

# Working directories
ROOT            := $(patsubst %/,%,$(dir $(lastword $(MAKEFILE_LIST))))
SRC_DIR         = $(ROOT)/src/main
OBJECT_DIR      = $(ROOT)/obj/main
BIN_DIR         = $(ROOT)/obj
CMSIS_DIR       = $(ROOT)/lib/main/CMSIS
INCLUDE_DIRS    = $(SRC_DIR) \
                  $(ROOT)/src/main/target
LINKER_DIR      = $(ROOT)/src/main/target/link

# Build tools, so we all share the same versions
# import macros common to all supported build systems
include $(ROOT)/make/system-id.mk
# developer preferences, edit these at will, they'll be gitignored
include $(ROOT)/make/local.mk

# configure some directories that are relative to wherever ROOT_DIR is located
TOOLS_DIR := $(ROOT)/tools
BUILD_DIR := $(ROOT)/build
DL_DIR := $(ROOT)/downloads

export RM := rm

# import macros that are OS specific
include $(ROOT)/make/$(OSFAMILY).mk

# include the tools makefile
include $(ROOT)/make/tools.mk

# default xtal value for F4 targets
HSE_VALUE       = 8000000

# used for turning on features like VCP and SDCARD
FEATURES        =

SAMPLE_TARGETS  = ALIENFLIGHTF3 ALIENFLIGHTF4 ANYFCF7 BETAFLIGHTF3 BLUEJAYF4 CC3D FURYF4 NAZE REVO SIRINFPV SPARKY SPRACINGF3 SPRACINGF3EVO STM32F3DISCOVERY
ALT_TARGETS     = $(sort $(filter-out target, $(basename $(notdir $(wildcard $(ROOT)/src/main/target/*/*.mk)))))
OPBL_TARGETS    = $(filter %_OPBL, $(ALT_TARGETS))

#VALID_TARGETS  = $(F1_TARGETS) $(F3_TARGETS) $(F4_TARGETS)
VALID_TARGETS   = $(dir $(wildcard $(ROOT)/src/main/target/*/target.mk))
VALID_TARGETS  := $(subst /,, $(subst ./src/main/target/,, $(VALID_TARGETS)))
VALID_TARGETS  := $(VALID_TARGETS) $(ALT_TARGETS)
VALID_TARGETS  := $(sort $(VALID_TARGETS))

ifeq ($(filter $(TARGET),$(ALT_TARGETS)), $(TARGET))
BASE_TARGET    := $(firstword $(subst /,, $(subst ./src/main/target/,, $(dir $(wildcard $(ROOT)/src/main/target/*/$(TARGET).mk)))))
-include $(ROOT)/src/main/target/$(BASE_TARGET)/$(TARGET).mk
else
BASE_TARGET    := $(TARGET)
endif

ifeq ($(filter $(TARGET),$(OPBL_TARGETS)), $(TARGET))
OPBL            = yes
endif

# silently ignore if the file is not present. Allows for target specific.
-include $(ROOT)/src/main/target/$(BASE_TARGET)/target.mk

F4_TARGETS      = $(F405_TARGETS) $(F411_TARGETS)
F7_TARGETS      = $(F7X5XE_TARGETS) $(F7X5XG_TARGETS) $(F7X5XI_TARGETS)

ifeq ($(filter $(TARGET),$(VALID_TARGETS)),)
$(error Target '$(TARGET)' is not valid, must be one of $(VALID_TARGETS). Have you prepared a valid target.mk?)
endif

ifeq ($(filter $(TARGET),$(F1_TARGETS) $(F3_TARGETS) $(F4_TARGETS) $(F7_TARGETS)),)
$(error Target '$(TARGET)' has not specified a valid STM group, must be one of F1, F3, F405, F411 or F7x5. Have you prepared a valid target.mk?)
endif

128K_TARGETS  = $(F1_TARGETS)
256K_TARGETS  = $(F3_TARGETS)
512K_TARGETS  = $(F411_TARGETS) $(F7X5XE_TARGETS)
1024K_TARGETS = $(F405_TARGETS) $(F7X5XG_TARGETS)
2048K_TARGETS = $(F7X5XI_TARGETS)

# Configure default flash sizes for the targets (largest size specified gets hit first) if flash not specified already.
ifeq ($(FLASH_SIZE),)
ifeq ($(TARGET),$(filter $(TARGET),$(2048K_TARGETS)))
FLASH_SIZE = 2048
else ifeq ($(TARGET),$(filter $(TARGET),$(1024K_TARGETS)))
FLASH_SIZE = 1024
else ifeq ($(TARGET),$(filter $(TARGET),$(512K_TARGETS)))
FLASH_SIZE = 512
else ifeq ($(TARGET),$(filter $(TARGET),$(256K_TARGETS)))
FLASH_SIZE = 256
else ifeq ($(TARGET),$(filter $(TARGET),$(128K_TARGETS)))
FLASH_SIZE = 128
else
$(error FLASH_SIZE not configured for target $(TARGET))
endif
endif

# note that there is no hardfault debugging startup file assembly handler for other platforms
ifeq ($(DEBUG_HARDFAULTS),F3)
CFLAGS               += -DDEBUG_HARDFAULTS
STM32F30x_COMMON_SRC  = startup_stm32f3_debug_hardfault_handler.S
else
STM32F30x_COMMON_SRC  = startup_stm32f30x_md_gcc.S
endif

ifeq ($(DEBUG_HARDFAULTS),F7)
CFLAGS               += -DDEBUG_HARDFAULTS
endif

REVISION = $(shell git log -1 --format="%h")

FC_VER_MAJOR := $(shell grep " FC_VERSION_MAJOR" src/main/build/version.h | awk '{print $$3}' )
FC_VER_MINOR := $(shell grep " FC_VERSION_MINOR" src/main/build/version.h | awk '{print $$3}' )
FC_VER_PATCH := $(shell grep " FC_VERSION_PATCH" src/main/build/version.h | awk '{print $$3}' )

FC_VER := $(FC_VER_MAJOR).$(FC_VER_MINOR).$(FC_VER_PATCH)

# Search path for sources
VPATH           := $(SRC_DIR):$(SRC_DIR)/startup
USBFS_DIR       = $(ROOT)/lib/main/STM32_USB-FS-Device_Driver
USBPERIPH_SRC   = $(notdir $(wildcard $(USBFS_DIR)/src/*.c))
FATFS_DIR       = $(ROOT)/lib/main/FatFS
FATFS_SRC       = $(notdir $(wildcard $(FATFS_DIR)/*.c))

CSOURCES        := $(shell find $(SRC_DIR) -name '*.c')

ifeq ($(TARGET),$(filter $(TARGET),$(F3_TARGETS)))
# F3 TARGETS

STDPERIPH_DIR   = $(ROOT)/lib/main/STM32F30x_StdPeriph_Driver
STDPERIPH_SRC   = $(notdir $(wildcard $(STDPERIPH_DIR)/src/*.c))
EXCLUDES        = stm32f30x_crc.c \
                  stm32f30x_can.c

STDPERIPH_SRC   := $(filter-out ${EXCLUDES}, $(STDPERIPH_SRC))
DEVICE_STDPERIPH_SRC = $(STDPERIPH_SRC)

VPATH           := $(VPATH):$(CMSIS_DIR)/CM1/CoreSupport:$(CMSIS_DIR)/CM1/DeviceSupport/ST/STM32F30x
CMSIS_SRC       = $(notdir $(wildcard $(CMSIS_DIR)/CM1/CoreSupport/*.c \
                  $(CMSIS_DIR)/CM1/DeviceSupport/ST/STM32F30x/*.c))

INCLUDE_DIRS    := $(INCLUDE_DIRS) \
                   $(STDPERIPH_DIR)/inc \
                   $(CMSIS_DIR)/CM1/CoreSupport \
                   $(CMSIS_DIR)/CM1/DeviceSupport/ST/STM32F30x

ifneq ($(filter VCP, $(FEATURES)),)
INCLUDE_DIRS    := $(INCLUDE_DIRS) \
                   $(USBFS_DIR)/inc \
                   $(ROOT)/src/main/vcp

VPATH           := $(VPATH):$(USBFS_DIR)/src

DEVICE_STDPERIPH_SRC := $(DEVICE_STDPERIPH_SRC)\
                        $(USBPERIPH_SRC)
endif

ifneq ($(filter SDCARD, $(FEATURES)),)
INCLUDE_DIRS    := $(INCLUDE_DIRS) \
                   $(FATFS_DIR) \

VPATH           := $(VPATH):$(FATFS_DIR)
endif

LD_SCRIPT       = $(LINKER_DIR)/stm32_flash_f303_$(FLASH_SIZE)k.ld

ARCH_FLAGS      = -mthumb -mcpu=cortex-m4 -mfloat-abi=hard -mfpu=fpv4-sp-d16 -fsingle-precision-constant -Wdouble-promotion
DEVICE_FLAGS    = -DSTM32F303xC -DSTM32F303
# End F3 targets
#
# Start F4 targets
else ifeq ($(TARGET),$(filter $(TARGET), $(F4_TARGETS)))

#STDPERIPH
STDPERIPH_DIR   = $(ROOT)/lib/main/STM32F4xx_StdPeriph_Driver
STDPERIPH_SRC   = $(notdir $(wildcard $(STDPERIPH_DIR)/src/*.c))
EXCLUDES        = stm32f4xx_crc.c \
                  stm32f4xx_can.c \
                  stm32f4xx_fmc.c \
                  stm32f4xx_sai.c \
                  stm32f4xx_cec.c \
                  stm32f4xx_dsi.c \
                  stm32f4xx_flash_ramfunc.c \
                  stm32f4xx_fmpi2c.c \
                  stm32f4xx_lptim.c \
                  stm32f4xx_qspi.c \
                  stm32f4xx_spdifrx.c \
                  stm32f4xx_cryp.c \
                  stm32f4xx_cryp_aes.c \
                  stm32f4xx_hash_md5.c \
                  stm32f4xx_cryp_des.c \
                  stm32f4xx_rtc.c \
                  stm32f4xx_hash.c \
                  stm32f4xx_dbgmcu.c \
                  stm32f4xx_cryp_tdes.c \
                  stm32f4xx_hash_sha1.c


ifeq ($(TARGET),$(filter $(TARGET), $(F411_TARGETS)))
EXCLUDES += stm32f4xx_fsmc.c
endif

STDPERIPH_SRC := $(filter-out ${EXCLUDES}, $(STDPERIPH_SRC))

#USB
USBCORE_DIR = $(ROOT)/lib/main/STM32_USB_Device_Library/Core
USBCORE_SRC = $(notdir $(wildcard $(USBCORE_DIR)/src/*.c))
USBOTG_DIR  = $(ROOT)/lib/main/STM32_USB_OTG_Driver
USBOTG_SRC  = $(notdir $(wildcard $(USBOTG_DIR)/src/*.c))
EXCLUDES    = usb_bsp_template.c \
              usb_conf_template.c \
              usb_hcd_int.c \
              usb_hcd.c \
              usb_otg.c

USBOTG_SRC  := $(filter-out ${EXCLUDES}, $(USBOTG_SRC))
USBCDC_DIR  = $(ROOT)/lib/main/STM32_USB_Device_Library/Class/cdc
USBCDC_SRC  = $(notdir $(wildcard $(USBCDC_DIR)/src/*.c))
EXCLUDES    = usbd_cdc_if_template.c
USBCDC_SRC  := $(filter-out ${EXCLUDES}, $(USBCDC_SRC))
VPATH       := $(VPATH):$(USBOTG_DIR)/src:$(USBCORE_DIR)/src:$(USBCDC_DIR)/src

DEVICE_STDPERIPH_SRC := $(STDPERIPH_SRC) \
                        $(USBOTG_SRC) \
                        $(USBCORE_SRC) \
                        $(USBCDC_SRC)

#CMSIS
VPATH           := $(VPATH):$(CMSIS_DIR)/CM4/CoreSupport:$(CMSIS_DIR)/CM4/DeviceSupport/ST/STM32F4xx
CMSIS_SRC       = $(notdir $(wildcard $(CMSIS_DIR)/CM4/CoreSupport/*.c \
                  $(CMSIS_DIR)/CM4/DeviceSupport/ST/STM32F4xx/*.c))
INCLUDE_DIRS    := $(INCLUDE_DIRS) \
                   $(STDPERIPH_DIR)/inc \
                   $(USBOTG_DIR)/inc \
                   $(USBCORE_DIR)/inc \
                   $(USBCDC_DIR)/inc \
                   $(USBFS_DIR)/inc \
                   $(CMSIS_DIR)/CM4/CoreSupport \
                   $(CMSIS_DIR)/CM4/DeviceSupport/ST/STM32F4xx \
                   $(ROOT)/src/main/vcpf4

ifneq ($(filter SDCARD,$(FEATURES)),)
INCLUDE_DIRS    := $(INCLUDE_DIRS) \
                   $(FATFS_DIR)
VPATH           := $(VPATH):$(FATFS_DIR)
endif

#Flags
ARCH_FLAGS      = -mthumb -mcpu=cortex-m4 -march=armv7e-m -mfloat-abi=hard -mfpu=fpv4-sp-d16 -fsingle-precision-constant -Wdouble-promotion

ifeq ($(TARGET),$(filter $(TARGET),$(F411_TARGETS)))
DEVICE_FLAGS    = -DSTM32F411xE
LD_SCRIPT       = $(LINKER_DIR)/stm32_flash_f411.ld
else ifeq ($(TARGET),$(filter $(TARGET),$(F405_TARGETS)))
DEVICE_FLAGS    = -DSTM32F40_41xxx
LD_SCRIPT       = $(LINKER_DIR)/stm32_flash_f405.ld
else
$(error Unknown MCU for F4 target)
endif
DEVICE_FLAGS    += -DHSE_VALUE=$(HSE_VALUE)

# End F4 targets
#
# Start F7 targets
else ifeq ($(TARGET),$(filter $(TARGET), $(F7_TARGETS)))

#STDPERIPH
STDPERIPH_DIR   = $(ROOT)/lib/main/STM32F7xx_HAL_Driver
STDPERIPH_SRC   = $(notdir $(wildcard $(STDPERIPH_DIR)/Src/*.c))
EXCLUDES        = stm32f7xx_hal_timebase_rtc_wakeup_template.c \
				  stm32f7xx_hal_timebase_rtc_alarm_template.c \
				  stm32f7xx_hal_timebase_tim_template.c

STDPERIPH_SRC := $(filter-out ${EXCLUDES}, $(STDPERIPH_SRC))

#USB
USBCORE_DIR = $(ROOT)/lib/main/Middlewares/ST/STM32_USB_Device_Library/Core
USBCORE_SRC = $(notdir $(wildcard $(USBCORE_DIR)/Src/*.c))
EXCLUDES    = usbd_conf_template.c
USBCORE_SRC := $(filter-out ${EXCLUDES}, $(USBCORE_SRC))

USBCDC_DIR = $(ROOT)/lib/main/Middlewares/ST/STM32_USB_Device_Library/Class/CDC
USBCDC_SRC = $(notdir $(wildcard $(USBCDC_DIR)/Src/*.c))
EXCLUDES   = usbd_cdc_if_template.c
USBCDC_SRC := $(filter-out ${EXCLUDES}, $(USBCDC_SRC))

VPATH := $(VPATH):$(USBCDC_DIR)/Src:$(USBCORE_DIR)/Src

DEVICE_STDPERIPH_SRC := $(STDPERIPH_SRC) \
                        $(USBCORE_SRC) \
                        $(USBCDC_SRC)

#CMSIS
VPATH           := $(VPATH):$(CMSIS_DIR)/CM7/Include:$(CMSIS_DIR)/CM7/Device/ST/STM32F7xx
VPATH           := $(VPATH):$(STDPERIPH_DIR)/Src
CMSIS_SRC       = $(notdir $(wildcard $(CMSIS_DIR)/CM7/Include/*.c \
                  $(CMSIS_DIR)/CM7/Device/ST/STM32F7xx/*.c))
INCLUDE_DIRS    := $(INCLUDE_DIRS) \
                   $(STDPERIPH_DIR)/Inc \
                   $(USBCORE_DIR)/Inc \
                   $(USBCDC_DIR)/Inc \
                   $(CMSIS_DIR)/CM7/Include \
                   $(CMSIS_DIR)/CM7/Device/ST/STM32F7xx/Include \
                   $(ROOT)/src/main/vcp_hal

ifneq ($(filter SDCARD,$(FEATURES)),)
INCLUDE_DIRS    := $(INCLUDE_DIRS) \
                   $(FATFS_DIR)
VPATH           := $(VPATH):$(FATFS_DIR)
endif

#Flags
ARCH_FLAGS      = -mthumb -mcpu=cortex-m7 -mfloat-abi=hard -mfpu=fpv5-sp-d16 -fsingle-precision-constant -Wdouble-promotion

ifeq ($(TARGET),$(filter $(TARGET),$(F7X5XG_TARGETS)))
DEVICE_FLAGS    = -DSTM32F745xx -DUSE_HAL_DRIVER -D__FPU_PRESENT
LD_SCRIPT       = $(LINKER_DIR)/stm32_flash_f745.ld
else
$(error Unknown MCU for F7 target)
endif
DEVICE_FLAGS    += -DHSE_VALUE=$(HSE_VALUE)

TARGET_FLAGS = -D$(TARGET)

# End F7 targets
#
# Start F1 targets
else

STDPERIPH_DIR   = $(ROOT)/lib/main/STM32F10x_StdPeriph_Driver
STDPERIPH_SRC   = $(notdir $(wildcard $(STDPERIPH_DIR)/src/*.c))
EXCLUDES        = stm32f10x_crc.c \
                  stm32f10x_cec.c \
                  stm32f10x_can.c

STDPERIPH_SRC   := $(filter-out ${EXCLUDES}, $(STDPERIPH_SRC))

# Search path and source files for the CMSIS sources
VPATH           := $(VPATH):$(CMSIS_DIR)/CM3/CoreSupport:$(CMSIS_DIR)/CM3/DeviceSupport/ST/STM32F10x
CMSIS_SRC       = $(notdir $(wildcard $(CMSIS_DIR)/CM3/CoreSupport/*.c \
                  $(CMSIS_DIR)/CM3/DeviceSupport/ST/STM32F10x/*.c))

INCLUDE_DIRS    := $(INCLUDE_DIRS) \
                   $(STDPERIPH_DIR)/inc \
                   $(CMSIS_DIR)/CM3/CoreSupport \
                   $(CMSIS_DIR)/CM3/DeviceSupport/ST/STM32F10x \

DEVICE_STDPERIPH_SRC = $(STDPERIPH_SRC)

ifneq ($(filter VCP, $(FEATURES)),)
INCLUDE_DIRS    := $(INCLUDE_DIRS) \
                   $(USBFS_DIR)/inc \
                   $(ROOT)/src/main/vcp

VPATH           := $(VPATH):$(USBFS_DIR)/src

DEVICE_STDPERIPH_SRC := $(DEVICE_STDPERIPH_SRC) \
                        $(USBPERIPH_SRC)

endif

LD_SCRIPT       = $(LINKER_DIR)/stm32_flash_f103_$(FLASH_SIZE)k.ld
ARCH_FLAGS      = -mthumb -mcpu=cortex-m3

ifeq ($(DEVICE_FLAGS),)
DEVICE_FLAGS    = -DSTM32F10X_MD
endif
DEVICE_FLAGS   += -DSTM32F10X

endif
#
# End F1 targets
#
ifneq ($(BASE_TARGET), $(TARGET))
TARGET_FLAGS  := $(TARGET_FLAGS) -D$(BASE_TARGET)
endif

ifneq ($(FLASH_SIZE),)
DEVICE_FLAGS  := $(DEVICE_FLAGS) -DFLASH_SIZE=$(FLASH_SIZE)
endif

ifneq ($(HSE_VALUE),)
DEVICE_FLAGS  := $(DEVICE_FLAGS) -DHSE_VALUE=$(HSE_VALUE)
endif

TARGET_DIR     = $(ROOT)/src/main/target/$(BASE_TARGET)
TARGET_DIR_SRC = $(notdir $(wildcard $(TARGET_DIR)/*.c))

ifeq ($(OPBL),yes)
TARGET_FLAGS := -DOPBL $(TARGET_FLAGS)
ifeq ($(TARGET), $(filter $(TARGET),$(F405_TARGETS)))
LD_SCRIPT = $(LINKER_DIR)/stm32_flash_f405_opbl.ld
else ifeq ($(TARGET), $(filter $(TARGET),$(F411_TARGETS)))
LD_SCRIPT = $(LINKER_DIR)/stm32_flash_f411_opbl.ld
else ifeq ($(TARGET), $(filter $(TARGET),$(F3_TARGETS)))
LD_SCRIPT = $(LINKER_DIR)/stm32_flash_f303_$(FLASH_SIZE)k_opbl.ld
else ifeq ($(TARGET), $(filter $(TARGET),$(F1_TARGETS)))
LD_SCRIPT = $(LINKER_DIR)/stm32_flash_f103_$(FLASH_SIZE)k_opbl.ld
endif
.DEFAULT_GOAL := binary
else
.DEFAULT_GOAL := hex
endif

INCLUDE_DIRS    := $(INCLUDE_DIRS) \
                   $(ROOT)/lib/main/MAVLink

INCLUDE_DIRS    := $(INCLUDE_DIRS) \
                   $(TARGET_DIR)

VPATH           := $(VPATH):$(TARGET_DIR)

COMMON_SRC = \
            build/build_config.c \
            build/debug.c \
            build/version.c \
            $(TARGET_DIR_SRC) \
            main.c \
            common/encoding.c \
            common/filter.c \
            common/maths.c \
            common/printf.c \
            common/streambuf.c \
            common/typeconversion.c \
            config/config_eeprom.c \
            config/feature.c \
            config/parameter_group.c \
            drivers/adc.c \
            drivers/buf_writer.c \
            drivers/bus_i2c_soft.c \
            drivers/bus_spi.c \
            drivers/bus_spi_soft.c \
            drivers/display.c \
            drivers/exti.c \
            drivers/gyro_sync.c \
            drivers/io.c \
            drivers/light_led.c \
            drivers/resource.c \
            drivers/rx_nrf24l01.c \
            drivers/rx_spi.c \
            drivers/rx_xn297.c \
            drivers/pwm_output.c \
            drivers/pwm_rx.c \
            drivers/rcc.c \
            drivers/serial.c \
            drivers/serial_uart.c \
            drivers/sound_beeper.c \
            drivers/system.c \
            drivers/timer.c \
            fc/config.c \
            fc/fc_tasks.c \
            fc/fc_msp.c \
            fc/mw.c \
            fc/rc_controls.c \
            fc/rc_curves.c \
            fc/runtime_config.c \
            flight/altitudehold.c \
            flight/failsafe.c \
            flight/imu.c \
            flight/mixer.c \
            flight/pid.c \
            flight/servos.c \
            io/beeper.c \
            io/serial.c \
            io/serial_4way.c \
            io/serial_4way_avrootloader.c \
            io/serial_4way_stk500v2.c \
            io/serial_cli.c \
            io/statusindicator.c \
            msp/msp_serial.c \
            rx/ibus.c \
            rx/jetiexbus.c \
            rx/msp.c \
            rx/nrf24_cx10.c \
            rx/nrf24_inav.c \
            rx/nrf24_h8_3d.c \
            rx/nrf24_syma.c \
            rx/nrf24_v202.c \
            rx/pwm.c \
            rx/rx.c \
            rx/rx_spi.c \
            rx/sbus.c \
            rx/spektrum.c \
            rx/sumd.c \
            rx/sumh.c \
            rx/xbus.c \
            scheduler/scheduler.c \
            sensors/acceleration.c \
            sensors/battery.c \
            sensors/boardalignment.c \
            sensors/compass.c \
            sensors/gyro.c \
            sensors/initialisation.c \
            $(CMSIS_SRC) \
            $(DEVICE_STDPERIPH_SRC)

HIGHEND_SRC = \
            blackbox/blackbox.c \
            blackbox/blackbox_io.c \
            cms/cms.c \
            cms/cms_menu_blackbox.c \
            cms/cms_menu_builtin.c \
            cms/cms_menu_imu.c \
            cms/cms_menu_ledstrip.c \
            cms/cms_menu_misc.c \
            cms/cms_menu_osd.c \
            cms/cms_menu_vtx.c \
            common/colorconversion.c \
            drivers/display_ug2864hsweg01.c \
            drivers/light_ws2811strip.c \
            drivers/serial_escserial.c \
            drivers/serial_softserial.c \
            drivers/sonar_hcsr04.c \
            flight/gtune.c \
            flight/navigation.c \
            flight/gps_conversion.c \
            io/dashboard.c \
            io/displayport_max7456.c \
            io/displayport_msp.c \
            io/displayport_oled.c \
            io/gps.c \
            io/ledstrip.c \
<<<<<<< HEAD
            io/dashboard.c \
=======
            io/osd.c \
>>>>>>> 071b14f9
            sensors/sonar.c \
            sensors/barometer.c \
            telemetry/telemetry.c \
            telemetry/frsky.c \
            telemetry/hott.c \
            telemetry/smartport.c \
            telemetry/ltm.c \
            telemetry/mavlink.c

ifeq ($(TARGET),$(filter $(TARGET),$(F4_TARGETS)))
VCP_SRC = \
            vcpf4/stm32f4xx_it.c \
            vcpf4/usb_bsp.c \
            vcpf4/usbd_desc.c \
            vcpf4/usbd_usr.c \
            vcpf4/usbd_cdc_vcp.c \
            drivers/serial_usb_vcp.c
else ifeq ($(TARGET),$(filter $(TARGET),$(F7_TARGETS)))
VCP_SRC = \
            vcp_hal/usbd_desc.c \
            vcp_hal/usbd_conf.c \
            vcp_hal/usbd_cdc_interface.c \
            drivers/serial_usb_vcp_hal.c
else
VCP_SRC = \
            vcp/hw_config.c \
            vcp/stm32_it.c \
            vcp/usb_desc.c \
            vcp/usb_endp.c \
            vcp/usb_istr.c \
            vcp/usb_prop.c \
            vcp/usb_pwr.c \
            drivers/serial_usb_vcp.c \
            drivers/usb_io.c
endif

STM32F10x_COMMON_SRC = \
            startup_stm32f10x_md_gcc.S \
            drivers/adc_stm32f10x.c \
            drivers/bus_i2c_stm32f10x.c \
            drivers/dma.c \
            drivers/gpio_stm32f10x.c \
            drivers/inverter.c \
            drivers/light_ws2811strip_stm32f10x.c \
            drivers/serial_uart_stm32f10x.c \
            drivers/system_stm32f10x.c \
            drivers/timer_stm32f10x.c

STM32F30x_COMMON_SRC = \
            startup_stm32f30x_md_gcc.S \
            target/system_stm32f30x.c \
            drivers/adc_stm32f30x.c \
            drivers/bus_i2c_stm32f30x.c \
            drivers/dma.c \
            drivers/gpio_stm32f30x.c \
            drivers/light_ws2811strip_stm32f30x.c \
            drivers/pwm_output_stm32f3xx.c \
            drivers/serial_uart_stm32f30x.c \
            drivers/system_stm32f30x.c \
            drivers/timer_stm32f30x.c

STM32F4xx_COMMON_SRC = \
            startup_stm32f40xx.s \
            target/system_stm32f4xx.c \
            drivers/accgyro_mpu.c \
            drivers/adc_stm32f4xx.c \
            drivers/bus_i2c_stm32f10x.c \
            drivers/dma_stm32f4xx.c \
            drivers/gpio_stm32f4xx.c \
            drivers/inverter.c \
            drivers/light_ws2811strip_stm32f4xx.c \
            drivers/pwm_output_stm32f4xx.c \
            drivers/serial_uart_stm32f4xx.c \
            drivers/system_stm32f4xx.c \
            drivers/timer_stm32f4xx.c

STM32F7xx_COMMON_SRC = \
            startup_stm32f745xx.s \
            target/system_stm32f7xx.c \
            drivers/accgyro_mpu.c \
            drivers/adc_stm32f7xx.c \
            drivers/bus_i2c_hal.c \
            drivers/dma_stm32f7xx.c \
            drivers/gpio_stm32f7xx.c \
            drivers/inverter.c \
            drivers/bus_spi_hal.c \
            drivers/pwm_output_stm32f7xx.c \
            drivers/timer_hal.c \
            drivers/timer_stm32f7xx.c \
            drivers/pwm_output_hal.c \
            drivers/system_stm32f7xx.c \
            drivers/serial_uart_stm32f7xx.c \
            drivers/serial_uart_hal.c

F7EXCLUDES = drivers/bus_spi.c \
            drivers/bus_i2c.c \
            drivers/timer.c \
            drivers/pwm_output.c \
            drivers/serial_uart.c

# check if target.mk supplied
ifeq ($(TARGET),$(filter $(TARGET),$(F4_TARGETS)))
TARGET_SRC := $(STM32F4xx_COMMON_SRC) $(TARGET_SRC)
else ifeq ($(TARGET),$(filter $(TARGET),$(F7_TARGETS)))
TARGET_SRC := $(STM32F7xx_COMMON_SRC) $(TARGET_SRC)
else ifeq ($(TARGET),$(filter $(TARGET),$(F3_TARGETS)))
TARGET_SRC := $(STM32F30x_COMMON_SRC) $(TARGET_SRC)
else ifeq ($(TARGET),$(filter $(TARGET),$(F1_TARGETS)))
TARGET_SRC := $(STM32F10x_COMMON_SRC) $(TARGET_SRC)
endif

ifneq ($(filter ONBOARDFLASH,$(FEATURES)),)
TARGET_SRC += \
            drivers/flash_m25p16.c \
            io/flashfs.c
endif

ifeq ($(TARGET),$(filter $(TARGET),$(F7_TARGETS) $(F4_TARGETS) $(F3_TARGETS)))
TARGET_SRC += $(HIGHEND_SRC)
else ifneq ($(filter HIGHEND,$(FEATURES)),)
TARGET_SRC += $(HIGHEND_SRC)
endif

TARGET_SRC += $(COMMON_SRC)
#excludes
ifeq ($(TARGET),$(filter $(TARGET),$(F7_TARGETS)))
TARGET_SRC   := $(filter-out ${F7EXCLUDES}, $(TARGET_SRC))
endif

ifneq ($(filter SDCARD,$(FEATURES)),)
TARGET_SRC += \
            drivers/sdcard.c \
            drivers/sdcard_standard.c \
            io/asyncfatfs/asyncfatfs.c \
            io/asyncfatfs/fat_standard.c
endif

ifneq ($(filter VCP,$(FEATURES)),)
TARGET_SRC += $(VCP_SRC)
endif
# end target specific make file checks


# Search path and source files for the ST stdperiph library
VPATH        := $(VPATH):$(STDPERIPH_DIR)/src

###############################################################################
# Things that might need changing to use different tools
#

# Find out if ccache is installed on the system
CCACHE := ccache
RESULT = $(shell (which $(CCACHE) > /dev/null 2>&1; echo $$?) )
ifneq ($(RESULT),0)
CCACHE :=
endif

# Tool names
CROSS_CC    := $(CCACHE) $(ARM_SDK_PREFIX)gcc
CROSS_CXX   := $(CCACHE) $(ARM_SDK_PREFIX)g++
OBJCOPY     := $(ARM_SDK_PREFIX)objcopy
SIZE        := $(ARM_SDK_PREFIX)size

#
# Tool options.
#

ifeq ($(DEBUG),GDB)
OPTIMIZE    = -O0
LTO_FLAGS   = $(OPTIMIZE)
else
OPTIMIZE    = -Os
ifeq ($(TARGET),$(filter $(TARGET),$(F1_TARGETS)))
LTO_FLAGS   = -flto -fuse-linker-plugin $(OPTIMIZE)
else
LTO_FLAGS   = -flto -fuse-linker-plugin $(OPTIMIZE)
endif
endif

DEBUG_FLAGS = -ggdb3 -DDEBUG

CFLAGS      += $(ARCH_FLAGS) \
              $(LTO_FLAGS) \
              $(addprefix -D,$(OPTIONS)) \
              $(addprefix -I,$(INCLUDE_DIRS)) \
              $(DEBUG_FLAGS) \
              -std=gnu99 \
              -Wall -Wextra -Wunsafe-loop-optimizations -Wdouble-promotion \
              -ffunction-sections \
              -fdata-sections \
              -pedantic \
              $(DEVICE_FLAGS) \
              -DUSE_STDPERIPH_DRIVER \
              -D$(TARGET) \
              $(TARGET_FLAGS) \
              -D'__FORKNAME__="$(FORKNAME)"' \
              -D'__TARGET__="$(TARGET)"' \
              -D'__REVISION__="$(REVISION)"' \
              -save-temps=obj \
              -MMD -MP

ASFLAGS     = $(ARCH_FLAGS) \
              -x assembler-with-cpp \
              $(addprefix -I,$(INCLUDE_DIRS)) \
              -MMD -MP

LDFLAGS     = -lm \
              -nostartfiles \
              --specs=nano.specs \
              -lc \
              -lnosys \
              $(ARCH_FLAGS) \
              $(LTO_FLAGS) \
              $(DEBUG_FLAGS) \
              -static \
              -Wl,-gc-sections,-Map,$(TARGET_MAP) \
              -Wl,-L$(LINKER_DIR) \
              -Wl,--cref \
              -Wl,--no-wchar-size-warning \
              -T$(LD_SCRIPT)

###############################################################################
# No user-serviceable parts below
###############################################################################

CPPCHECK        = cppcheck $(CSOURCES) --enable=all --platform=unix64 \
                  --std=c99 --inline-suppr --quiet --force \
                  $(addprefix -I,$(INCLUDE_DIRS)) \
                  -I/usr/include -I/usr/include/linux

#
# Things we will build
#
TARGET_BIN      = $(BIN_DIR)/$(FORKNAME)_$(FC_VER)_$(TARGET).bin
TARGET_HEX      = $(BIN_DIR)/$(FORKNAME)_$(FC_VER)_$(TARGET).hex
TARGET_ELF      = $(OBJECT_DIR)/$(FORKNAME)_$(TARGET).elf
TARGET_OBJS     = $(addsuffix .o,$(addprefix $(OBJECT_DIR)/$(TARGET)/,$(basename $(TARGET_SRC))))
TARGET_DEPS     = $(addsuffix .d,$(addprefix $(OBJECT_DIR)/$(TARGET)/,$(basename $(TARGET_SRC))))
TARGET_MAP      = $(OBJECT_DIR)/$(FORKNAME)_$(TARGET).map


CLEAN_ARTIFACTS := $(TARGET_BIN)
CLEAN_ARTIFACTS += $(TARGET_HEX)
CLEAN_ARTIFACTS += $(TARGET_ELF) $(TARGET_OBJS) $(TARGET_MAP)

# List of buildable ELF files and their object dependencies.
# It would be nice to compute these lists, but that seems to be just beyond make.

$(TARGET_HEX): $(TARGET_ELF)
	$(V0) $(OBJCOPY) -O ihex --set-start 0x8000000 $< $@

$(TARGET_BIN): $(TARGET_ELF)
	$(V0) $(OBJCOPY) -O binary $< $@

$(TARGET_ELF):  $(TARGET_OBJS)
	$(V1) echo Linking $(TARGET)
	$(V1) $(CROSS_CC) -o $@ $^ $(LDFLAGS)
	$(V0) $(SIZE) $(TARGET_ELF)

# Compile
$(OBJECT_DIR)/$(TARGET)/%.o: %.c
	$(V1) mkdir -p $(dir $@)
	$(V1) echo "%% $(notdir $<)" "$(STDOUT)"
	$(V1) $(CROSS_CC) -c -o $@ $(CFLAGS) $<

# Assemble
$(OBJECT_DIR)/$(TARGET)/%.o: %.s
	$(V1) mkdir -p $(dir $@)
	$(V1) echo "%% $(notdir $<)" "$(STDOUT)"
	$(V1) $(CROSS_CC) -c -o $@ $(ASFLAGS) $<

$(OBJECT_DIR)/$(TARGET)/%.o: %.S
	$(V1) mkdir -p $(dir $@)
	$(V1) echo "%% $(notdir $<)" "$(STDOUT)"
	$(V1) $(CROSS_CC) -c -o $@ $(ASFLAGS) $<

## sample            : Build all sample (travis) targets
sample: $(SAMPLE_TARGETS)

## all               : Build all valid targets
all: $(VALID_TARGETS)

$(VALID_TARGETS):
		$(V0) echo "" && \
		echo "Building $@" && \
		$(MAKE) binary hex TARGET=$@ && \
		echo "Building $@ succeeded."



CLEAN_TARGETS = $(addprefix clean_,$(VALID_TARGETS) )
TARGETS_CLEAN = $(addsuffix _clean,$(VALID_TARGETS) )

## clean             : clean up temporary / machine-generated files
clean:
	$(V0) echo "Cleaning $(TARGET)"
	$(V0) rm -f $(CLEAN_ARTIFACTS)
	$(V0) rm -rf $(OBJECT_DIR)/$(TARGET)
	$(V0) echo "Cleaning $(TARGET) succeeded."

## clean_test        : clean up temporary / machine-generated files (tests)
clean_test:
	$(V0) cd src/test && $(MAKE) clean || true

## clean_<TARGET>    : clean up one specific target
$(CLEAN_TARGETS) :
	$(V0) $(MAKE) -j TARGET=$(subst clean_,,$@) clean

## <TARGET>_clean    : clean up one specific target (alias for above)
$(TARGETS_CLEAN) :
	$(V0) $(MAKE) -j TARGET=$(subst _clean,,$@) clean

## clean_all         : clean all valid targets
clean_all:$(CLEAN_TARGETS)

## all_clean         : clean all valid targets (alias for above)
all_clean:$(TARGETS_CLEAN)


flash_$(TARGET): $(TARGET_HEX)
	$(V0) stty -F $(SERIAL_DEVICE) raw speed 115200 -crtscts cs8 -parenb -cstopb -ixon
	$(V0) echo -n 'R' >$(SERIAL_DEVICE)
	$(V0) stm32flash -w $(TARGET_HEX) -v -g 0x0 -b 115200 $(SERIAL_DEVICE)

## flash             : flash firmware (.hex) onto flight controller
flash: flash_$(TARGET)

st-flash_$(TARGET): $(TARGET_BIN)
	$(V0) st-flash --reset write $< 0x08000000

## st-flash          : flash firmware (.bin) onto flight controller
st-flash: st-flash_$(TARGET)

binary:
	$(V0) $(MAKE) -j $(TARGET_BIN)

hex:
	$(V0) $(MAKE) -j $(TARGET_HEX)

unbrick_$(TARGET): $(TARGET_HEX)
	$(V0) stty -F $(SERIAL_DEVICE) raw speed 115200 -crtscts cs8 -parenb -cstopb -ixon
	$(V0) stm32flash -w $(TARGET_HEX) -v -g 0x0 -b 115200 $(SERIAL_DEVICE)

## unbrick           : unbrick flight controller
unbrick: unbrick_$(TARGET)

## cppcheck          : run static analysis on C source code
cppcheck: $(CSOURCES)
	$(V0) $(CPPCHECK)

cppcheck-result.xml: $(CSOURCES)
	$(V0) $(CPPCHECK) --xml-version=2 2> cppcheck-result.xml

# mkdirs
$(DL_DIR):
	mkdir -p $@

$(TOOLS_DIR):
	mkdir -p $@

$(BUILD_DIR):
	mkdir -p $@

## help              : print this help message and exit
help: Makefile make/tools.mk
	$(V0) @echo ""
	$(V0) @echo "Makefile for the $(FORKNAME) firmware"
	$(V0) @echo ""
	$(V0) @echo "Usage:"
	$(V0) @echo "        make [V=<verbosity>] [TARGET=<target>] [OPTIONS=\"<options>\"]"
	$(V0) @echo "Or:"
	$(V0) @echo "        make <target> [V=<verbosity>] [OPTIONS=\"<options>\"]"
	$(V0) @echo ""
	$(V0) @echo "Valid TARGET values are: $(VALID_TARGETS)"
	$(V0) @echo ""
	$(V0) @sed -n 's/^## //p' $?

## targets           : print a list of all valid target platforms (for consumption by scripts)
targets:
	$(V0) @echo "Valid targets: $(VALID_TARGETS)"
	$(V0) @echo "Target:        $(TARGET)"
	$(V0) @echo "Base target:   $(BASE_TARGET)"

## test              : run the cleanflight test suite
## junittest         : run the cleanflight test suite, producing Junit XML result files.
test junittest:
	$(V0) cd src/test && $(MAKE) $@

# rebuild everything when makefile changes
$(TARGET_OBJS) : Makefile

# include auto-generated dependencies
-include $(TARGET_DEPS)<|MERGE_RESOLUTION|>--- conflicted
+++ resolved
@@ -581,11 +581,7 @@
             io/displayport_oled.c \
             io/gps.c \
             io/ledstrip.c \
-<<<<<<< HEAD
-            io/dashboard.c \
-=======
             io/osd.c \
->>>>>>> 071b14f9
             sensors/sonar.c \
             sensors/barometer.c \
             telemetry/telemetry.c \
@@ -758,11 +754,7 @@
 LTO_FLAGS   = $(OPTIMIZE)
 else
 OPTIMIZE    = -Os
-ifeq ($(TARGET),$(filter $(TARGET),$(F1_TARGETS)))
 LTO_FLAGS   = -flto -fuse-linker-plugin $(OPTIMIZE)
-else
-LTO_FLAGS   = -flto -fuse-linker-plugin $(OPTIMIZE)
-endif
 endif
 
 DEBUG_FLAGS = -ggdb3 -DDEBUG
